#!/usr/bin/env python

from setuptools import setup, find_packages
import os

long_description = open("README.rst").read()
install_requires = ['numpy>=1.13.0,!=1.16.0',
                    'quantities>=0.12.1']
extras_require = {
    'hdf5io': ['h5py'],
    'igorproio': ['igor'],
    'kwikio': ['scipy', 'klusta'],
    'neomatlabio': ['scipy>=1.0.0'],
    'nixio': ['nixio>=1.5.0b2'],
    'stimfitio': ['stfio'],
    'tiffio': ['pillow']
}

with open("neo/version.py") as fp:
    d = {}
    exec(fp.read(), d)
    neo_version = d['version']

setup(
    name="neo",
    version=neo_version,
<<<<<<< HEAD
    packages=[
        'neo', 'neo.core', 'neo.io', 'neo.rawio', 'neo.test',
        'neo.test.coretest', 'neo.test.iotest', 'neo.test.rawiotest',
        'neo.rawio.neuralynxrawio'],
=======
    packages=find_packages(),
>>>>>>> 680c0574
    install_requires=install_requires,
    extras_require=extras_require,
    author="Neo authors and contributors",
    author_email="samuel.garcia@cnrs.fr",
    description="Neo is a package for representing electrophysiology data in "
                "Python, together with support for reading a wide range of "
                "neurophysiology file formats",
    long_description=long_description,
    license="BSD-3-Clause",
    url='https://neuralensemble.org/neo',
    python_requires=">=3.6",
    classifiers=[
        'Development Status :: 4 - Beta',
        'Intended Audience :: Science/Research',
        'License :: OSI Approved :: BSD License',
        'Natural Language :: English',
        'Operating System :: OS Independent',
        'Programming Language :: Python :: 3',
        'Programming Language :: Python :: 3.6',
        'Programming Language :: Python :: 3.7',
        'Programming Language :: Python :: 3.8',
        'Programming Language :: Python :: 3 :: Only',
        'Topic :: Scientific/Engineering']
)<|MERGE_RESOLUTION|>--- conflicted
+++ resolved
@@ -24,14 +24,7 @@
 setup(
     name="neo",
     version=neo_version,
-<<<<<<< HEAD
-    packages=[
-        'neo', 'neo.core', 'neo.io', 'neo.rawio', 'neo.test',
-        'neo.test.coretest', 'neo.test.iotest', 'neo.test.rawiotest',
-        'neo.rawio.neuralynxrawio'],
-=======
     packages=find_packages(),
->>>>>>> 680c0574
     install_requires=install_requires,
     extras_require=extras_require,
     author="Neo authors and contributors",
