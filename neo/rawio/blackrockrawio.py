--- conflicted
+++ resolved
@@ -466,12 +466,8 @@
                     for k, (data, ev_ids) in self.nev_data.items():
                         segment_mask = ev_ids == data_bl
                         if data[segment_mask].size > 0:
-<<<<<<< HEAD
-                            t = (data[segment_mask][-1]['timestamp']) / self.__nev_basic_header[
-                                'timestamp_resolution']
-=======
                             t = data[segment_mask][-1]["timestamp"] / self.__nev_basic_header["timestamp_resolution"]
->>>>>>> dbd24823
+
                             max_nev_time = max(max_nev_time, t)
                     if max_nev_time > t_stop:
                         t_stop = max_nev_time
@@ -711,7 +707,6 @@
         )
         unit_spikes = all_spikes[mask]
 
-<<<<<<< HEAD
         wf_dtype = self.__nev_params('waveform_dtypes')[channel_id]
         wf_size = self.__nev_params('waveform_size')[channel_id]
         wf_byte_size = np.dtype(wf_dtype).itemsize * wf_size
@@ -721,12 +716,7 @@
             ('ch_waveform', 'S{}'.format(wf_byte_size))]
 
         waveforms = unit_spikes['waveform'].view(dt1)['ch_waveform'].flatten().view(wf_dtype)
-=======
-        wf_dtype = self.__nev_params("waveform_dtypes")[channel_id]
-        wf_size = self.__nev_params("waveform_size")[channel_id]
-
-        waveforms = unit_spikes["waveform"].flatten().view(wf_dtype)
->>>>>>> dbd24823
+
         waveforms = waveforms.reshape(int(unit_spikes.size), 1, int(wf_size))
 
         timestamp = unit_spikes["timestamp"]
