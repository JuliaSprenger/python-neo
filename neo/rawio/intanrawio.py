"""

Support for intan tech rhd and rhs files.

These 2 formats are more or less the same but:
  * some variance in headers.
  * rhs amplifier is more complex because the optional DC channel

RHS supported version 1.0
RHD supported version  1.0 1.1 1.2 1.3 2.0 3.0, 3.1
RHD headerless binary support 3.x
RHS headerless binary support 3.x

See:
  * http://intantech.com/files/Intan_RHD2000_data_file_formats.pdf
  * http://intantech.com/files/Intan_RHS2000_data_file_formats.pdf

Author: Samuel Garcia (Initial), Zach McKenzie & Heberto Mayorquin (Updates)

"""

from pathlib import Path
from packaging.version import Version
import warnings

import numpy as np

from neo.core import NeoReadWriteError

from .baserawio import (
    BaseRawIO,
    _signal_channel_dtype,
    _signal_stream_dtype,
    _spike_channel_dtype,
    _event_channel_dtype,
)


class IntanRawIO(BaseRawIO):
    """
    Class for reading rhd and rhs Intan data

    Parameters
    ----------
    filename: str, default: ''
         name of the 'rhd' or 'rhs' data/header file
    ignore_integrity_checks: bool, default: False
        If True, data that violates integrity assumptions will be loaded. At the moment the only integrity
        check we perform is that timestamps are continuous. Setting this to True will ignore this check and set
        the attribute `discontinuous_timestamps` to True if the timestamps are not continous. This attribute can be checked
        after parsing the header to see if the timestamps are continuous or not.
    Notes
    -----
    * The Intan reader can handle two file formats 'rhd' and 'rhs'. It will automatically
    check for the file extension and will gather the header information based on the
    extension. Additionally it functions with RHS v 1.0 and v 3.x and RHD 1.0, 1.1, 1.2, 1.3, 2.0,
    3.x files.

    * The Intan reader can also handle the headerless binary formats 'one-file-per-signal' and
    'one-file-per-channel' which have a header file called 'info.rhd' or 'info.rhs' and a series
    of binary files with the '.dat' suffix

    * The reader can handle three file formats 'header-attached', 'one-file-per-signal' and
    'one-file-per-channel'.

    * Intan files contain amplifier channels labeled 'A', 'B' 'C' or 'D'
    depending on the port in which they were recorded along with the following
    additional streams.
    0: 'RHD2000' amplifier channel
    1: 'RHD2000 auxiliary input channel',
    2: 'RHD2000 supply voltage channel',
    3: 'USB board ADC input channel',
    4: 'USB board digital input channel',
    5: 'USB board digital output channel'

    And for RHS:

    0: 'RHS2000 amplfier channel'
    3: 'USB board ADC input channel',
    4: 'USB board ADC output channel',
    5: 'USB board digital input channel',
    6: 'USB board digital output channel',
    10: 'DC Amplifier channel',
    11: 'Stim channel',

    * For the "header-attached" and "one-file-per-signal" formats, the structure of the digital input and output channels is
    one long vector, which must be post-processed to extract individual digital channel information.
    See the intantech website for more information on performing this post-processing.

    Examples
    --------
    >>> import neo.rawio
    >>> reader = neo.rawio.IntanRawIO(filename='data.rhd')
    >>> reader.parse_header()
    >>> raw_chunk = reader.get_analogsignal_chunk(block_index=0,
                                                  seg_index=0
                                                  stream_index=0)
    >>> float_chunk = reader.rescale_signal_raw_to_float(raw_chunk, stream_index=0)

    """

    extensions = ["rhd", "rhs", "dat"]
    rawmode = "one-file"

    def __init__(self, filename="", ignore_integrity_checks=False):

        BaseRawIO.__init__(self)
        self.filename = filename
        self.ignore_integrity_checks = ignore_integrity_checks
        self.discontinuous_timestamps = False

    def _source_name(self):
        return self.filename

    def _parse_header(self):

        filename = Path(self.filename)

        # Input checks
        if not filename.exists() or not filename.is_file():
            raise FileNotFoundError(f"{filename} does not exist")
        
        
        if not (self.filename.endswith(".rhd") or self.filename.endswith(".rhs")):
            raise ValueError(f"{self.filename} is not a valid Intan file. Expected .rhd or .rhs extension")


        # see comment below for RHD which explains the division between file types
        if self.filename.endswith(".rhs"):
            if filename.name == "info.rhs":
                if any((filename.parent / file).exists() for file in one_file_per_signal_filenames_rhs):
                    self.file_format = "one-file-per-signal"
                    raw_file_paths_dict = create_one_file_per_signal_dict_rhs(dirname=filename.parent)
                else:
                    self.file_format = "one-file-per-channel"
                    raw_file_paths_dict = create_one_file_per_channel_dict_rhs(dirname=filename.parent)
            else:
                self.file_format = "header-attached"

            (
                self._global_info,
                self._ordered_channel_info,
                data_dtype,
                header_size,
                self._block_size,
                channel_number_dict,
            ) = read_rhs(self.filename, self.file_format)

        # 3 possibilities for rhd files, one combines the header and the data in the same file with suffix `rhd` while
        # the other two separates the data from the header which is always called `info.rhd`
        # attached to the actual binary file with data
        elif self.filename.endswith(".rhd"):
            if filename.name == "info.rhd":
                # first we have one-file-per-signal which is where one neo stream/file is saved as .dat files
                if any((filename.parent / file).exists() for file in one_file_per_signal_filenames_rhd):
                    self.file_format = "one-file-per-signal"
                    raw_file_paths_dict = create_one_file_per_signal_dict_rhd(dirname=filename.parent)
                # then there is one-file-per-channel where each channel in a neo stream is in its own .dat file
                else:
                    self.file_format = "one-file-per-channel"
                    raw_file_paths_dict = create_one_file_per_channel_dict_rhd(dirname=filename.parent)
            # finally the format with the header-attached to the binary file as one giant file
            else:
                self.file_format = "header-attached"

            (
                self._global_info,
                self._ordered_channel_info,
                data_dtype,
                header_size,
                self._block_size,
                channel_number_dict,
            ) = read_rhd(self.filename, self.file_format)

        # memmap the raw data for each format type
        # if header-attached there is one giant memory-map
        if self.file_format == "header-attached":
            self._raw_data = np.memmap(self.filename, dtype=data_dtype, mode="r", offset=header_size)

        # for 'one-file-per-signal' we have one memory map / neo stream
        elif self.file_format == "one-file-per-signal":
            self._raw_data = {}
            for stream_index, (stream_index_key, stream_datatype) in enumerate(data_dtype.items()):
                num_channels = channel_number_dict[stream_index_key]
                file_path = raw_file_paths_dict[stream_index_key]
                size_in_bytes = file_path.stat().st_size
                dtype_size = np.dtype(stream_datatype).itemsize
                n_samples = size_in_bytes // (dtype_size * num_channels)
                signal_stream_memmap = np.memmap(
                    file_path, dtype=stream_datatype, mode="r", shape=(num_channels, n_samples)
                ).T
                self._raw_data[stream_index] = signal_stream_memmap

        # for one-file-per-channel we have one memory map / channel stored as a list / neo stream
        elif self.file_format == "one-file-per-channel":
            self._raw_data = {}
            for stream_index, (stream_index_key, stream_datatype) in enumerate(data_dtype.items()):
                self._raw_data[stream_index] = []
                num_channels = channel_number_dict[stream_index_key]
                for channel_index in range(num_channels):
                    file_path = raw_file_paths_dict[stream_index_key][channel_index]
                    channel_memmap = np.memmap(file_path, dtype=stream_datatype, mode="r")
                    self._raw_data[stream_index].append(channel_memmap)

        # Data Integrity checks
        self._assert_timestamp_continuity()

        # signals
        signal_channels = []
        self.native_channel_order = dict()
        for c, chan_info in enumerate(self._ordered_channel_info):
            name = chan_info["custom_channel_name"]
            channel_id = chan_info["native_channel_name"]
            sig_dtype = chan_info["dtype"]
            stream_id = str(chan_info["signal_type"])
            signal_channels.append(
                (
                    name,
                    channel_id,
                    chan_info["sampling_rate"],
                    sig_dtype,
                    chan_info["units"],
                    chan_info["gain"],
                    chan_info["offset"],
                    stream_id,
                )
            )
            self.native_channel_order[channel_id] = chan_info["native_order"]
        signal_channels = np.array(signal_channels, dtype=_signal_channel_dtype)

        stream_ids = np.unique(signal_channels["stream_id"])
        signal_streams = np.zeros(stream_ids.size, dtype=_signal_stream_dtype)

        # we need to sort the data because the string of stream_index 10 is mis-sorted.
        stream_ids_sorted = sorted([int(stream_id) for stream_id in stream_ids])
        signal_streams["id"] = [str(stream_id) for stream_id in stream_ids_sorted]


        for stream_index, stream_id in enumerate(stream_ids_sorted):
            if self.filename.endswith(".rhd"):
                name = stream_id_to_name_rhd.get(int(stream_id), "")
            else:
                name = stream_id_to_name_rhs.get(int(stream_id), "")
            
            signal_streams["name"][stream_index] = name

        self._max_sampling_rate = np.max(signal_channels["sampling_rate"])

        # if header is attached we need to incorporate our block size to get signal length
        if self.file_format == "header-attached":
            self._max_sigs_length = self._raw_data.size * self._block_size
        # for one-file-per-signal we just take the size which will give n_samples for each
        # signal stream and then we just take the longest one
        elif self.file_format == "one-file-per-signal":
            self._max_sigs_length = max([raw_data.size for raw_data in self._raw_data.values()])
        # for one-file-per-channel we do the same as for one-file-per-signal, but since they
        # are in a list we just take the first channel in each list of channels
        else:
            self._max_sigs_length = max([raw_data[0].size for raw_data in self._raw_data.values()])

        # No events
        event_channels = []
        event_channels = np.array(event_channels, dtype=_event_channel_dtype)

        # No spikes
        spike_channels = []
        spike_channels = np.array(spike_channels, dtype=_spike_channel_dtype)

        # fill into header dict
        self.header = {}
        self.header["nb_block"] = 1
        self.header["nb_segment"] = [1]
        self.header["signal_streams"] = signal_streams
        self.header["signal_channels"] = signal_channels
        self.header["spike_channels"] = spike_channels
        self.header["event_channels"] = event_channels

        # Extract annotations from the format
        self._generate_minimal_annotations()
        bl_annotations = self.raw_annotations["blocks"][0]
        seg_annotations = bl_annotations["segments"][0]

        for signal_annotation in seg_annotations["signals"]:
            # Add global annotations
            signal_annotation["intan_version"] = (
                f"{self._global_info['major_version']}." f"{self._global_info['minor_version']}"
            )
            global_keys_to_skip = [
                "major_version",
                "minor_version",
                "sampling_rate",
                "magic_number",
                "reference_channel",
            ]
            global_keys_to_annotate = set(self._global_info.keys()) - set(global_keys_to_skip)
            for key in global_keys_to_annotate:
                signal_annotation[key] = self._global_info[key]

            reference_channel = self._global_info.get("reference_channel", None)
            # Following the pdf specification
            reference_channel = "hardware" if reference_channel == "n/a" else reference_channel

            # Add channel annotations
            array_annotations = signal_annotation["__array_annotations__"]
            channel_ids = array_annotations["channel_ids"]

            # TODO refactor ordered channel dict to make this easier
            # Use this to find which elements of the ordered channels correspond to the current signal
            signal_type = int(signal_annotation["stream_id"])
            channel_info = next((info for info in self._ordered_channel_info if info["signal_type"] == signal_type))
            channel_keys_to_skip = [
                "signal_type",
                "custom_channel_name",
                "native_channel_name",
                "gain",
                "offset",
                "channel_enabled",
                "dtype",
                "units",
                "sampling_rate",
            ]

            channel_keys_to_annotate = set(channel_info.keys()) - set(channel_keys_to_skip)
            properties_dict = {key: [] for key in channel_keys_to_annotate}
            for channel_id in channel_ids:
                matching_info = next(
                    info for info in self._ordered_channel_info if info["native_channel_name"] == channel_id
                )
                for key in channel_keys_to_annotate:
                    properties_dict[key].append(matching_info[key])

            for key in channel_keys_to_annotate:
                array_annotations[key] = properties_dict[key]

    def _segment_t_start(self, block_index, seg_index):
        return 0.0

    def _segment_t_stop(self, block_index, seg_index):
        t_stop = self._max_sigs_length / self._max_sampling_rate
        return t_stop

    def _get_signal_size(self, block_index, seg_index, stream_index):

        if self.file_format == "header-attached":
            stream_id = self.header["signal_streams"][stream_index]["id"]
            mask = self.header["signal_channels"]["stream_id"] == stream_id
            signal_channels = self.header["signal_channels"][mask]        
            channel_ids = signal_channels["id"]
            
            stream_name = self.header["signal_streams"][stream_index]["name"][:]
            stream_is_digital = stream_name in digital_stream_names
            if stream_is_digital:
                field_name = name_to_field_name_digital[stream_name]
            else:
                field_name = channel_ids[0]
            
            size = self._raw_data[field_name].size
        
        # one-file-per-signal is (n_samples, n_channels)
        elif self.file_format == "one-file-per-signal":
            size = self._raw_data[stream_index].shape[0]
        # one-file-per-channel is (n_samples) so pull from list
        
        else:
            size = self._raw_data[stream_index][0].size

        return size

    def _get_signal_t_start(self, block_index, seg_index, stream_index):
        return 0.0

    def _get_analogsignal_chunk(self, block_index, seg_index, i_start, i_stop, stream_index, channel_indexes):

        if i_start is None:
            i_start = 0
        if i_stop is None:
            i_stop = self._get_signal_size(block_index, seg_index, stream_index)

        if channel_indexes is None:
            channel_indexes = slice(None)

        if self.file_format == "header-attached":
            sigs_chunk = self._get_analogsignal_chunk_header_attached(
                i_start,
                i_stop,
                stream_index,
                channel_indexes,
            )
        elif self.file_format == "one-file-per-signal":
            sigs_chunk = self._get_analogsignal_chunk_one_file_per_signal(
                i_start,
                i_stop,
                stream_index,
                channel_indexes,
            )
        else:
            sigs_chunk = self._get_analogsignal_chunk_one_file_per_channel(
                i_start,
                i_stop,
                stream_index,
                channel_indexes,
            )

        return sigs_chunk

    def _get_analogsignal_chunk_header_attached(self, i_start, i_stop, stream_index, channel_indexes):

        stream_id = self.header["signal_streams"][stream_index]["id"]
        mask = self.header["signal_channels"]["stream_id"] == stream_id
        signal_channels = self.header["signal_channels"][mask]
        channel_ids = signal_channels["id"][channel_indexes]
        
        stream_name = self.header["signal_streams"][stream_index]["name"][:]
        stream_is_digital = stream_name in digital_stream_names
        if stream_is_digital:
            field_name = name_to_field_name_digital[stream_name]
        else:
            field_name = channel_ids[0]
            
        shape = self._raw_data[field_name].shape
        dtype = self._raw_data[field_name].dtype

        # This is False for Temperature and timestamps
        multiple_samples_per_block = len(shape) == 2

        # In the header attached case the data for each channel comes interleaved in blocks
        # To avoid unecessary memory access we can calculate the blocks we need to access beforehand:
        if multiple_samples_per_block:
            block_size = shape[1]
            block_start = i_start // block_size
            block_stop = i_stop // block_size + 1
            sl0 = i_start % block_size
            sl1 = sl0 + (i_stop - i_start)
        
        
        
        # For all streams raw_data is a structured memmap with a field for each channel_id
        if not stream_is_digital:
            sigs_chunk = np.zeros((i_stop - i_start, len(channel_ids)), dtype=dtype)

            for chunk_index, channel_id in enumerate(channel_ids):
                data_chan = self._raw_data[channel_id]
                if multiple_samples_per_block:
                    sigs_chunk[:, chunk_index] = data_chan[block_start:block_stop].flatten()[sl0:sl1]
                else:
                    sigs_chunk[:, chunk_index] = data_chan[i_start:i_stop]
        else:  # For digital data the channels come interleaved in a single field
            sigs_chunk = np.zeros((i_stop - i_start, len(channel_ids)), dtype=np.uint8) 
            data_chan = self._raw_data[field_name].flatten()
            for channel_index, channel_id in enumerate(channel_ids):
                native_order = self.native_channel_order[channel_id]
                mask = 1 << native_order
                demultiplex_data = np.bitwise_and(data_chan, mask) > 0
                sigs_chunk[:, channel_index] = demultiplex_data[i_start:i_stop]
            
        return sigs_chunk

    def _get_analogsignal_chunk_one_file_per_channel(self, i_start, i_stop, stream_index, channel_indexes):

        signal_data_memmap_list = self._raw_data[stream_index]
        channel_indexes_are_slice = isinstance(channel_indexes, slice)
        if channel_indexes_are_slice:
            num_channels = len(signal_data_memmap_list)
            start = channel_indexes.start or 0
            stop = channel_indexes.stop or num_channels
            step = channel_indexes.step or 1
            channel_indexes = range(start, stop, step)

        # We get the dtype from the first channel
        first_channel_index = channel_indexes[0]
        dtype = signal_data_memmap_list[first_channel_index].dtype
        sigs_chunk = np.zeros((i_stop - i_start, len(channel_indexes)), dtype=dtype)

        for chunk_index, channel_index in enumerate(channel_indexes):
            channel_memmap = signal_data_memmap_list[channel_index]
            sigs_chunk[:, chunk_index] = channel_memmap[i_start:i_stop]

        return sigs_chunk

    def _get_analogsignal_chunk_one_file_per_signal(self, i_start, i_stop, stream_index, channel_indexes):

<<<<<<< HEAD
        stream_name = self.header["signal_streams"][stream_index]["name"][:]
        stream_is_digital = stream_name in digital_stream_names
        if stream_is_digital:
            stream_id = self.header["signal_streams"][stream_index]["id"]
            mask = self.header["signal_channels"]["stream_id"] == stream_id
            signal_channels = self.header["signal_channels"][mask]
            channel_ids = signal_channels["id"][channel_indexes]        
            channel_indexes_are_slice = isinstance(channel_indexes, slice)
            
            if channel_indexes_are_slice:
                num_channels = len(signal_channels)
                start = channel_indexes.start or 0
                stop = channel_indexes.stop or num_channels
                step = channel_indexes.step or 1
                channel_indexes = range(start, stop, step)

            output = np.zeros((i_stop - i_start, len(channel_indexes)), dtype=np.uint8)
            raw_data = self._raw_data[stream_index]
            for channel_index, channel_id in enumerate(channel_ids):
                native_order = self.native_channel_order[channel_id]
                mask = 1 << native_order
                demultiplex_data = np.bitwise_and(raw_data, mask) > 0
                output[:, channel_index] = demultiplex_data[i_start:i_stop].flatten()
        else:
            signal_data_memmap = self._raw_data[stream_index]
            output = signal_data_memmap[i_start:i_stop, channel_indexes]
        
        return output
    
=======
        # One memmap per stream case
        signal_data_memmap = self._raw_data[stream_index]

        return signal_data_memmap[i_start:i_stop, channel_indexes]

>>>>>>> d8639b41
    def _assert_timestamp_continuity(self):
        """
        Asserts the continuity of timestamps in the data.

        This method verifies that the timestamps in the raw data are sequential,
        indicating a continuous recording. If discontinuities are found, a flag
        is set to indicate potential data integrity issues, and an error is raised
        unless `ignore_integrity_checks` is True.

        Raises
        ------
        NeoReadWriteError
            If timestamps are not continuous and `ignore_integrity_checks` is False.
            The error message includes a table detailing the discontinuities found.

        Notes
        -----
        The method extracts timestamps from the raw data based on the file format:

        * **header-attached:** Timestamps are extracted from a 'timestamp' field in the raw data.
        * **one-file-per-signal:** Timestamps are taken from the last stream.
        * **one-file-per-channel:** Timestamps are retrieved from the first channel of the last stream.
        """
        # check timestamp continuity
        if self.file_format == "header-attached":
            timestamp = self._raw_data["timestamp"].flatten()

        # timestamps are always last stream for headerless binary files
        elif self.file_format == "one-file-per-signal":
            time_stream_index = max(self._raw_data.keys())
            timestamp = self._raw_data[time_stream_index]
        elif self.file_format == "one-file-per-channel":
            time_stream_index = max(self._raw_data.keys())
            timestamp = self._raw_data[time_stream_index][0]

        discontinuous_timestamps = np.diff(timestamp) != 1
        timestamps_are_not_contiguous = np.any(discontinuous_timestamps)
        if timestamps_are_not_contiguous:
            # Mark a flag that can be checked after parsing the header to see if the timestamps are continuous or not
            self.discontinuous_timestamps = True
            if not self.ignore_integrity_checks:
                error_msg = (
                    "\nTimestamps are not continuous, likely due to a corrupted file or inappropriate file merge.\n"
                    "To open the file anyway, initialize the reader with `ignore_integrity_checks=True`.\n\n"
                    "Discontinuities Found:\n"
                    "+-----------------+-----------------+-----------------+-----------------------+\n"
                    "| Discontinuity   | Previous        | Next            | Time Difference       |\n"
                    "| Index           | (Frames)        | (Frames)        | (Seconds)             |\n"
                    "+-----------------+-----------------+-----------------+-----------------------+\n"
                )

                amplifier_sampling_rate = self._global_info["sampling_rate"]
                for discontinuity_index in np.where(discontinuous_timestamps)[0]:
                    prev_ts = timestamp[discontinuity_index]
                    next_ts = timestamp[discontinuity_index + 1]
                    time_diff = (next_ts - prev_ts) / amplifier_sampling_rate

                    error_msg += (
                        f"| {discontinuity_index + 1:>15,} | {prev_ts:>15,} | {next_ts:>15,} | {time_diff:>21.6f} |\n"
                    )

                error_msg += "+-----------------+-----------------+-----------------+-----------------------+\n"

                raise NeoReadWriteError(error_msg)


def read_qstring(f):
    length = np.fromfile(f, dtype="uint32", count=1)[0]
    if length == 0xFFFFFFFF or length == 0:
        return ""
    txt = f.read(length).decode("utf-16")
    return txt


def read_variable_header(f, header):
    info = {}
    for field_name, field_type in header:
        if field_type == "QString":
            field_value = read_qstring(f)
        else:
            field_value = np.fromfile(f, dtype=field_type, count=1)[0]
        info[field_name] = field_value
    return info


###############
# RHS ZONE

rhs_global_header = [
    ("magic_number", "uint32"),  # 0xD69127AC
    ("major_version", "int16"),
    ("minor_version", "int16"),
    ("sampling_rate", "float32"),
    ("dsp_enabled", "int16"),
    ("actual_dsp_cutoff_frequency", "float32"),
    ("actual_lower_bandwidth", "float32"),
    ("actual_lower_settle_bandwidth", "float32"),
    ("actual_upper_bandwidth", "float32"),
    ("desired_dsp_cutoff_frequency", "float32"),
    ("desired_lower_bandwidth", "float32"),
    ("desired_lower_settle_bandwidth", "float32"),
    ("desired_upper_bandwidth", "float32"),
    ("notch_filter_mode", "int16"),
    ("desired_impedance_test_frequency", "float32"),
    ("actual_impedance_test_frequency", "float32"),
    ("amp_settle_mode", "int16"),
    ("charge_recovery_mode", "int16"),
    ("stim_step_size", "float32"),
    ("recovery_current_limit", "float32"),
    ("recovery_target_voltage", "float32"),
    ("note1", "QString"),
    ("note2", "QString"),
    ("note3", "QString"),
    ("dc_amplifier_data_saved", "int16"),
    ("board_mode", "int16"),
    ("ref_channel_name", "QString"),
    ("nb_signal_group", "int16"),
]

rhs_signal_group_header = [
    ("signal_group_name", "QString"),
    ("signal_group_prefix", "QString"),
    ("signal_group_enabled", "int16"),
    ("channel_num", "int16"),
    ("amplified_channel_num", "int16"),
]

rhs_signal_channel_header = [
    ("native_channel_name", "QString"),
    ("custom_channel_name", "QString"),
    ("native_order", "int16"),
    ("custom_order", "int16"),
    ("signal_type", "int16"),
    ("channel_enabled", "int16"),
    ("chip_channel_num", "int16"),
    ("command_stream", "int16"),
    ("board_stream_num", "int16"),
    ("spike_scope_trigger_mode", "int16"),
    ("spike_scope_voltage_thresh", "int16"),
    ("spike_scope_digital_trigger_channel", "int16"),
    ("spike_scope_digital_edge_polarity", "int16"),
    ("electrode_impedance_magnitude", "float32"),
    ("electrode_impedance_phase", "float32"),
]

stream_id_to_name_rhs = {
    0: "RHS2000 amplifier channel",
    3: "USB board ADC input channel",
    4: "USB board ADC output channel",
    5: "USB board digital input channel",
    6: "USB board digital output channel",
    10: "DC Amplifier channel",
    11: "Stim channel",
}


def read_rhs(filename, file_format: str):
    BLOCK_SIZE = 128  # sample per block

    with open(filename, mode="rb") as f:
        global_info = read_variable_header(f, rhs_global_header)

        # channels_by_type is simpler than data_dtype because 0 contains 0, 10 and 11 internally
        channels_by_type = {k: [] for k in [0, 3, 4, 5, 6]}
        if not file_format == "header-attached":
            # data_dtype for rhs is complicated. There is not 1, 2 (supply and aux),
            # but there are dc-amp (10) and stim (11). we make timestamps (15)
            data_dtype = {k: [] for k in [0, 3, 4, 5, 6, 10, 11, 15]}
        for g in range(global_info["nb_signal_group"]):
            group_info = read_variable_header(f, rhs_signal_group_header)

            if bool(group_info["signal_group_enabled"]):
                for c in range(group_info["channel_num"]):
                    chan_info = read_variable_header(f, rhs_signal_channel_header)
                    if chan_info["signal_type"] in (1, 2):
                        raise NeoReadWriteError("signal_type of 1 or 2 is not yet implemented in Neo")
                    if bool(chan_info["channel_enabled"]):
                        channels_by_type[chan_info["signal_type"]].append(chan_info)

        # useful dictionary for knowing the number of channels for non-header attached formats
        channel_number_dict = {i: len(channels_by_type[i]) for i in [0, 3, 4, 5, 6]}

        header_size = f.tell()

    sr = global_info["sampling_rate"]

    # construct dtype by re-ordering channels by types
    ordered_channel_info = []
    if file_format == "header-attached":
        data_dtype = [("timestamp", "int32", BLOCK_SIZE)]
    else:
        data_dtype[15] = "int32"
        channel_number_dict[15] = 1

    # 0: RHS2000 amplifier channel.
    for chan_info in channels_by_type[0]:
        chan_info["sampling_rate"] = sr
        chan_info["units"] = "uV"
        chan_info["gain"] = 0.195
        if file_format == "header-attached":
            chan_info["offset"] = -32768 * 0.195
        else:
            chan_info["offset"] = 0.0
        if file_format == "header-attached":
            chan_info["dtype"] = "uint16"
        else:
            chan_info["dtype"] = "int16"
        ordered_channel_info.append(chan_info)
        if file_format == "header-attached":
            name = chan_info["native_channel_name"]
            data_dtype += [(name, "uint16", BLOCK_SIZE)]
        else:
            data_dtype[0] = "int16"

    if bool(global_info["dc_amplifier_data_saved"]):
        # if we have dc amp we need to grab the correct number of channels
        channel_number_dict[10] = channel_number_dict[0]
        for chan_info in channels_by_type[0]:
            chan_info_dc = dict(chan_info)
            name = chan_info["native_channel_name"]
            chan_info_dc["native_channel_name"] = name + "_DC"
            chan_info_dc["sampling_rate"] = sr
            chan_info_dc["units"] = "mV"
            chan_info_dc["gain"] = 19.23
            chan_info_dc["offset"] = -512 * 19.23
            chan_info_dc["signal_type"] = 10  # put it in another group
            chan_info_dc["dtype"] = "uint16"
            ordered_channel_info.append(chan_info_dc)
            if file_format == "header-attached":
                data_dtype += [(name + "_DC", "uint16", BLOCK_SIZE)]
            else:
                data_dtype[10] = "uint16"
    # I can't seem to get stim files to generate for one-file-per-channel
    # so let's skip for now and can be given on request

    if file_format != "one-file-per-channel":
        channel_number_dict[11] = channel_number_dict[0]  # should be one stim / amplifier channel
        for chan_info in channels_by_type[0]:
            chan_info_stim = dict(chan_info)
            name = chan_info["native_channel_name"]
            chan_info_stim["native_channel_name"] = name + "_STIM"
            chan_info_stim["sampling_rate"] = sr
            # stim channel are complicated because they are coded
            # with bits, they do not fit the gain/offset rawio strategy
            chan_info_stim["units"] = ""
            chan_info_stim["gain"] = 1.0
            chan_info_stim["offset"] = 0.0
            chan_info_stim["signal_type"] = 11  # put it in another group
            chan_info_stim["dtype"] = "uint16"
            ordered_channel_info.append(chan_info_stim)
            if file_format == "header-attached":
                data_dtype += [(name + "_STIM", "uint16", BLOCK_SIZE)]
            else:
                data_dtype[11] = "uint16"
    else:
        warnings.warn("Stim not implemented for `one-file-per-channel` due to lack of test files")

    # No supply or aux for rhs files (ie no stream 1 and 2)

    # 3: Analog input channel.
    # 4: Analog output channel.
    for sig_type in [3, 4]:
        for chan_info in channels_by_type[sig_type]:
            chan_info["sampling_rate"] = sr
            chan_info["units"] = "V"
            chan_info["gain"] = 0.0003125
            chan_info["offset"] = -32768 * 0.0003125
            chan_info["dtype"] = "uint16"
            ordered_channel_info.append(chan_info)
            if file_format == "header-attached":
                name = chan_info["native_channel_name"]
                data_dtype += [(name, "uint16", BLOCK_SIZE)]
            else:
                data_dtype[sig_type] = "uint16"

    # 5: Digital input channel.
    # 6: Digital output channel.
    for sig_type in [5, 6]:
        if file_format in ["header-attached", "one-file-per-signal"]:
            for chan_info in channels_by_type[sig_type]:
                # So currently until we have get_digitalsignal_chunk we need to do a tiny hack to
                # make this memory map work correctly. So since our digital data is not organized
                # by channel like analog/ADC are we have to overwrite the native name to create
                # a single permanent name that we can find with channel id
                chan_info["sampling_rate"] = sr
                chan_info["units"] = "TTL"  # arbitrary units TTL for logic
                chan_info["gain"] = 1.0
                chan_info["offset"] = 0.0
                chan_info["dtype"] = "uint16"
                ordered_channel_info.append(chan_info)
            
            # Note that the file format is packed so we only add it once
            if len(channels_by_type[sig_type]) > 0:
                name = {5: "DIGITAL-IN", 6: "DIGITAL-OUT"}[sig_type]
                if file_format == "header-attached":
                    data_dtype += [(name, "uint16", BLOCK_SIZE)]
                else:
                    data_dtype[sig_type] = "uint16"
        # This case behaves as a binary with 0 and 1 coded as uint16
        elif file_format == "one-file-per-channel":
            for chan_info in channels_by_type[sig_type]:
                chan_info["sampling_rate"] = sr
                chan_info["units"] = "TTL"
                chan_info["gain"] = 1.0
                chan_info["offset"] = 0.0
                chan_info["dtype"] = "uint16"
                ordered_channel_info.append(chan_info)
                data_dtype[sig_type] = "uint16"

    # per discussion with Intan developers before version 3 of their software the 'notch_filter_mode'
    # was a request for postprocessing to be done in one of their scripts. From version 3+ the notch
    # filter is now applied to the data in realtime and only the post notched amplifier data is
    # saved.
    if global_info["notch_filter_mode"] == 2 and global_info["major_version"] >= 3:
        global_info["notch_filter"] = "60Hz"
    elif global_info["notch_filter_mode"] == 1 and global_info["major_version"] >= 3:
        global_info["notch_filter"] = "50Hz"
    else:
        global_info["notch_filter"] = False

    if not file_format == "header-attached":
        # filter out dtypes without any values
        data_dtype = {k: v for (k, v) in data_dtype.items() if len(v) > 0}
        channel_number_dict = {k: v for (k, v) in channel_number_dict.items() if v > 0}

    return global_info, ordered_channel_info, data_dtype, header_size, BLOCK_SIZE, channel_number_dict


###############
# RHD ZONE

rhd_global_header_base = [
    ("magic_number", "uint32"),  # 0xC6912702
    ("major_version", "int16"),
    ("minor_version", "int16"),
]

rhd_global_header_part1 = [
    ("sampling_rate", "float32"),
    ("dsp_enabled", "int16"),
    ("actual_dsp_cutoff_frequency", "float32"),
    ("actual_lower_bandwidth", "float32"),
    ("actual_upper_bandwidth", "float32"),
    ("desired_dsp_cutoff_frequency", "float32"),
    ("desired_lower_bandwidth", "float32"),
    ("desired_upper_bandwidth", "float32"),
    ("notch_filter_mode", "int16"),
    ("desired_impedance_test_frequency", "float32"),
    ("actual_impedance_test_frequency", "float32"),
    ("note1", "QString"),
    ("note2", "QString"),
    ("note3", "QString"),
]

rhd_global_header_v11 = [
    ("num_temp_sensor_channels", "int16"),
]

rhd_global_header_v13 = [
    ("eval_board_mode", "int16"),
]

rhd_global_header_v20 = [
    ("reference_channel", "QString"),
]

rhd_global_header_final = [
    ("nb_signal_group", "int16"),
]

rhd_signal_group_header = [
    ("signal_group_name", "QString"),
    ("signal_group_prefix", "QString"),
    ("signal_group_enabled", "int16"),
    ("channel_num", "int16"),
    ("amplified_channel_num", "int16"),
]

rhd_signal_channel_header = [
    ("native_channel_name", "QString"),
    ("custom_channel_name", "QString"),
    ("native_order", "int16"),
    ("custom_order", "int16"),
    ("signal_type", "int16"),
    ("channel_enabled", "int16"),
    ("chip_channel_num", "int16"),
    ("board_stream_num", "int16"),
    ("spike_scope_trigger_mode", "int16"),
    ("spike_scope_voltage_thresh", "int16"),
    ("spike_scope_digital_trigger_channel", "int16"),
    ("spike_scope_digital_edge_polarity", "int16"),
    ("electrode_impedance_magnitude", "float32"),
    ("electrode_impedance_phase", "float32"),
]

stream_id_to_name_rhd = {
    0: "RHD2000 amplifier channel",
    1: "RHD2000 auxiliary input channel",
    2: "RHD2000 supply voltage channel",
    3: "USB board ADC input channel",
    4: "USB board digital input channel",
    5: "USB board digital output channel",
}


def read_rhd(filename, file_format: str):
    """Function for reading the rhd file header

    Parameters
    ----------
    filename: str | Path
        The filename of the *.rhd file
    file_format: 'header-attached' | 'one-file-per-signal' | 'one-file-per-channel'
        Whether the header is included with the rest of the data ('header-attached')
        Or as a standalone file ('one-file-per-signal' or 'one-file-per-channel')
    """
    with open(filename, mode="rb") as f:

        global_info = read_variable_header(f, rhd_global_header_base)

        version = Version(f"{global_info['major_version']}.{global_info['minor_version']}")

        # the header size depends on the version :-(
        header = list(rhd_global_header_part1)  # make a copy

        if version >= Version("1.1"):
            header = header + rhd_global_header_v11
        else:
            global_info["num_temp_sensor_channels"] = 0

        if version >= Version("1.3"):
            header = header + rhd_global_header_v13
        else:
            global_info["eval_board_mode"] = 0

        if version >= Version("2.0"):
            header = header + rhd_global_header_v20
        else:
            global_info["reference_channel"] = ""

        header = header + rhd_global_header_final

        global_info.update(read_variable_header(f, header))

        # read channel group and channel header
        channels_by_type = {k: [] for k in [0, 1, 2, 3, 4, 5]}
        if not file_format == "header-attached":
            data_dtype = {k: [] for k in range(7)}  # 5 streams + 6 for timestamps for not header attached
        for g in range(global_info["nb_signal_group"]):
            group_info = read_variable_header(f, rhd_signal_group_header)

            if bool(group_info["signal_group_enabled"]):
                for c in range(group_info["channel_num"]):
                    chan_info = read_variable_header(f, rhd_signal_channel_header)
                    if bool(chan_info["channel_enabled"]):
                        channels_by_type[chan_info["signal_type"]].append(chan_info)

            channel_number_dict = {i: len(channels_by_type[i]) for i in range(6)}

        header_size = f.tell()

    sr = global_info["sampling_rate"]

    # construct the data block dtype and reorder channels
    if version >= Version("2.0"):
        BLOCK_SIZE = 128
    else:
        BLOCK_SIZE = 60  # 256 channels

    ordered_channel_info = []

    if version >= Version("1.2"):
        if file_format == "header-attached":
            data_dtype = [("timestamp", "int32", BLOCK_SIZE)]
        else:
            data_dtype[6] = "int32"
            channel_number_dict[6] = 1
    else:
        if file_format == "header-attached":
            data_dtype = [("timestamp", "uint32", BLOCK_SIZE)]
        else:
            data_dtype[6] = "uint32"
            channel_number_dict[6] = 1

    # 0: RHD2000 amplifier channel
    for chan_info in channels_by_type[0]:
        chan_info["sampling_rate"] = sr
        chan_info["units"] = "uV"
        chan_info["gain"] = 0.195
        if file_format == "header-attached":
            chan_info["offset"] = -32768 * 0.195
            chan_info["dtype"] = "uint16"
        else:
            chan_info["offset"] = 0.0
            chan_info["dtype"] = "int16"
        ordered_channel_info.append(chan_info)

        if file_format == "header-attached":
            name = chan_info["native_channel_name"]
            data_dtype += [(name, "uint16", BLOCK_SIZE)]
        else:
            data_dtype[0] = "int16"

    # 1: RHD2000 auxiliary input channel
    for chan_info in channels_by_type[1]:
        chan_info["sampling_rate"] = sr / 4.0
        chan_info["units"] = "V"
        chan_info["gain"] = 0.0000374
        chan_info["offset"] = 0.0
        chan_info["dtype"] = "uint16"
        ordered_channel_info.append(chan_info)
        if file_format == "header-attached":
            name = chan_info["native_channel_name"]
            data_dtype += [(name, "uint16", BLOCK_SIZE // 4)]
        else:
            data_dtype[1] = "uint16"

    # 2: RHD2000 supply voltage channel
    for chan_info in channels_by_type[2]:
        chan_info["sampling_rate"] = sr / BLOCK_SIZE
        chan_info["units"] = "V"
        chan_info["gain"] = 0.0000748
        chan_info["offset"] = 0.0
        chan_info["dtype"] = "uint16"
        ordered_channel_info.append(chan_info)
        if file_format == "header-attached":
            name = chan_info["native_channel_name"]
            data_dtype += [(name, "uint16")]
        else:
            data_dtype[2] = "uint16"

    # temperature is not an official channel in the header
    for i in range(global_info["num_temp_sensor_channels"]):
        name = f"temperature_{i}"
        chan_info = {"native_channel_name": name, "signal_type": 20}
        chan_info["sampling_rate"] = sr / BLOCK_SIZE
        chan_info["units"] = "Celsius"
        chan_info["gain"] = 0.001
        chan_info["offset"] = 0.0
        chan_info["dtype"] = "int16"
        ordered_channel_info.append(chan_info)
        data_dtype += [(name, "int16")]

    # 3: USB board ADC input channel
    for chan_info in channels_by_type[3]:
        chan_info["sampling_rate"] = sr
        chan_info["units"] = "V"
        if global_info["eval_board_mode"] == 0:
            chan_info["gain"] = 0.000050354
            chan_info["offset"] = 0.0
        elif global_info["eval_board_mode"] == 1:
            chan_info["gain"] = 0.00015259
            chan_info["offset"] = -32768 * 0.00015259
        elif global_info["eval_board_mode"] == 13:
            chan_info["gain"] = 0.0003125
            chan_info["offset"] = -32768 * 0.0003125
        chan_info["dtype"] = "uint16"
        ordered_channel_info.append(chan_info)
        if file_format == "header-attached":
            name = chan_info["native_channel_name"]
            data_dtype += [(name, "uint16", BLOCK_SIZE)]
        else:
            data_dtype[3] = "uint16"

    # 4: USB board digital input channel
    # 5: USB board digital output channel
    for sig_type in [4, 5]:
        if file_format in ["header-attached", "one-file-per-signal"]:
            for chan_info in channels_by_type[sig_type]:
                chan_info["sampling_rate"] = sr
                chan_info["units"] = "TTL"  # arbitrary units TTL for logic
                chan_info["gain"] = 1.0
                chan_info["offset"] = 0.0
                chan_info["dtype"] = "uint16"
                ordered_channel_info.append(chan_info)
            
            # Note that the all the channels are packed in one buffer, so the data type only needs to be added once
            if len(channels_by_type[sig_type]) > 0:
                name = {4: "DIGITAL-IN", 5: "DIGITAL-OUT"}[sig_type]
                if file_format == "header-attached":
                    data_dtype += [(name, "uint16", BLOCK_SIZE)]
                else:
                    data_dtype[sig_type] = "uint16"
        elif file_format == "one-file-per-channel":
            for chan_info in channels_by_type[sig_type]:
                chan_info["sampling_rate"] = sr
                chan_info["units"] = "TTL"
                chan_info["gain"] = 1.0
                chan_info["offset"] = 0.0
                chan_info["dtype"] = "uint16"
                ordered_channel_info.append(chan_info)
                data_dtype[sig_type] = "uint16"

    # per discussion with Intan developers before version 3 of their software the 'notch_filter_mode'
    # was a request for postprocessing to be done in one of their scripts. From version 3+ the notch
    # filter is now applied to the data in realtime and only the post notched amplifier data is
    # saved.
    if global_info["notch_filter_mode"] == 2 and version >= Version("3.0"):
        global_info["notch_filter"] = "60Hz"
    elif global_info["notch_filter_mode"] == 1 and version >= Version("3.0"):
        global_info["notch_filter"] = "50Hz"
    else:
        global_info["notch_filter"] = False

    if not file_format == "header-attached":
        # filter out dtypes without any values
        data_dtype = {k: v for (k, v) in data_dtype.items() if len(v) > 0}
        channel_number_dict = {k: v for (k, v) in channel_number_dict.items() if v > 0}

    return global_info, ordered_channel_info, data_dtype, header_size, BLOCK_SIZE, channel_number_dict


##########################################################################
# RHX Zone for Binary Files
# This section provides all possible headerless binary files in both the rhs and rhd
# formats.

digital_stream_names = ["USB board digital input channel", "USB board digital output channel"]
name_to_field_name_digital = {"USB board digital input channel": "DIGITAL-IN",
                              "USB board digital output channel": "DIGITAL-OUT"}

# RHD Binary Files for One File Per Signal
one_file_per_signal_filenames_rhd = [
    "amplifier.dat",
    "auxiliary.dat",
    "supply.dat",
    "analogin.dat",
    "digitalin.dat",
    "digitalout.dat",
]


def create_one_file_per_signal_dict_rhd(dirname):
    """Function for One File Per Signal Type

    Parameters
    ----------
    dirname: pathlib.Path
        The folder to explore

    Returns
    -------
    raw_files_paths_dict: dict
        A dict of all the file paths
    """

    raw_file_paths_dict = {}
    for raw_index, raw_file in enumerate(one_file_per_signal_filenames_rhd):
        if Path(dirname / raw_file).is_file():
            raw_file_paths_dict[raw_index] = Path(dirname / raw_file)

    raw_file_paths_dict[6] = Path(dirname / "time.dat")

    return raw_file_paths_dict


# RHS Binary Files for One File Per Signal
one_file_per_signal_filenames_rhs = [
    "amplifier.dat",
    "auxiliary.dat",
    "supply.dat",
    "analogin.dat",
    "analogout.dat",
    "digitalin.dat",
    "digitalout.dat",
]


def create_one_file_per_signal_dict_rhs(dirname):
    """Function for One File Per Signal Type

    Parameters
    ----------
    dirname: pathlib.Path
        The folder to explore

    Returns
    -------
    raw_files_paths_dict: dict
        A dict of all the file paths
    """

    raw_file_paths_dict = {}
    for raw_index, raw_file in enumerate(one_file_per_signal_filenames_rhs):
        if Path(dirname / raw_file).is_file():
            raw_file_paths_dict[raw_index] = Path(dirname / raw_file)

    # we need time to be the last value
    raw_file_paths_dict[15] = Path(dirname / "time.dat")
    # 10 and 11 are hardcoded in the rhs_reader above so hardcoded here too
    if Path(dirname / "dcamplifier.dat").is_file():
        raw_file_paths_dict[10] = Path(dirname / "dcamplifier.dat")
    if Path(dirname / "stim.dat").is_file():
        raw_file_paths_dict[11] = Path(dirname / "stim.dat")

    return raw_file_paths_dict


# RHD Binary Files for One File Per Channel
possible_raw_file_prefixes_rhd = [
    "amp",
    "aux",
    "vdd",
    "board-ANALOG-IN",
    "board-DIGITAL-IN",
    "board-DIGITAL-OUT",
]


def create_one_file_per_channel_dict_rhd(dirname):
    """Utility function for One File Per Channel

    Parameters
    ----------
    dirname: pathlib.Path
        The folder to explore

    Returns
    -------
    raw_files_paths_dict: dict
        A dict of all the file paths
    """

    file_names = dirname.glob("**/*.dat")
    files = [file for file in file_names if file.is_file()]
    raw_file_paths_dict = {}
    for raw_index, prefix in enumerate(possible_raw_file_prefixes_rhd):
        raw_file_paths_dict[raw_index] = [file for file in files if prefix in file.name]

    raw_file_paths_dict[6] = [Path(dirname / "time.dat")]

    return raw_file_paths_dict


# RHS Binary Files for One File Per Channel
possible_raw_file_prefixes_rhs = [
    "amp",
    "aux",
    "vdd",
    "board-ANALOG-IN",
    "board-ANALOG-OUT",
    "board-DIGITAL-IN",
    "board-DIGITAL-OUT",
]


def create_one_file_per_channel_dict_rhs(
    dirname,
):
    """Utility function for One File Per Channel

    Parameters
    ----------
    dirname: pathlib.Path
        The folder to explore

    Returns
    -------
    raw_files_paths_dict: dict
        A dict of all the file paths
    """

    file_names = dirname.glob("**/*.dat")
    files = [file for file in file_names if file.is_file()]
    raw_file_paths_dict = {}
    for raw_index, prefix in enumerate(possible_raw_file_prefixes_rhs):
        raw_file_paths_dict[raw_index] = [file for file in files if prefix in file.name]

    # we need time to be the last value
    raw_file_paths_dict[15] = [Path(dirname / "time.dat")]
    # 10 and 11 are hardcoded in the rhs reader so hardcoded here
    raw_file_paths_dict[10] = [file for file in files if "dc-" in file.name]
    # we can find the files, but I can see how to read them out of header
    # so for now we don't expose the stim files in one-file-per-channel
    raw_file_paths_dict[11] = [file for file in files if "stim-" in file.name]

    return raw_file_paths_dict<|MERGE_RESOLUTION|>--- conflicted
+++ resolved
@@ -479,7 +479,6 @@
 
     def _get_analogsignal_chunk_one_file_per_signal(self, i_start, i_stop, stream_index, channel_indexes):
 
-<<<<<<< HEAD
         stream_name = self.header["signal_streams"][stream_index]["name"][:]
         stream_is_digital = stream_name in digital_stream_names
         if stream_is_digital:
@@ -509,13 +508,6 @@
         
         return output
     
-=======
-        # One memmap per stream case
-        signal_data_memmap = self._raw_data[stream_index]
-
-        return signal_data_memmap[i_start:i_stop, channel_indexes]
-
->>>>>>> d8639b41
     def _assert_timestamp_continuity(self):
         """
         Asserts the continuity of timestamps in the data.
