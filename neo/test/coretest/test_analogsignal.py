# -*- coding: utf-8 -*-
"""
Tests of the neo.core.analogsignal.AnalogSignal class and related functions
"""

# needed for python 3 compatibility
from __future__ import division

import os
import pickle
import copy

import unittest

import numpy as np
import quantities as pq

try:
    from IPython.lib.pretty import pretty
except ImportError as err:
    HAVE_IPYTHON = False
else:
    HAVE_IPYTHON = True

from numpy.testing import assert_array_equal
from neo.core.analogsignal import AnalogSignal, _get_sampling_rate
from neo.core.channelindex import ChannelIndex
from neo.core import Segment
<<<<<<< HEAD
from neo.test.tools import (assert_arrays_almost_equal,
                            assert_neo_object_is_compliant,
                            assert_same_sub_schema,
                            assert_objects_equivalent,
                            assert_same_attributes,
                            assert_same_sub_schema,
                            assert_arrays_equal)
from neo.test.generate_datasets import (get_fake_value, get_fake_values,
                                        fake_neo, TEST_ANNOTATIONS)
=======
from neo.test.tools import (assert_arrays_almost_equal, assert_neo_object_is_compliant,
                            assert_same_sub_schema, assert_objects_equivalent,
                            assert_same_attributes, assert_same_sub_schema)
from neo.test.generate_datasets import (get_fake_value, get_fake_values, fake_neo,
                                        TEST_ANNOTATIONS)
>>>>>>> ce01ce23


class Test__generate_datasets(unittest.TestCase):
    def setUp(self):
        np.random.seed(0)
        self.annotations = dict(
            [(str(x), TEST_ANNOTATIONS[x]) for x in range(len(TEST_ANNOTATIONS))])

    def test__fake_neo__cascade(self):
        self.annotations['seed'] = None
        obj_type = AnalogSignal
        cascade = True
        res = fake_neo(obj_type=obj_type, cascade=cascade)

        self.assertTrue(isinstance(res, AnalogSignal))
        assert_neo_object_is_compliant(res)
        self.assertEqual(res.annotations, self.annotations)

    def test__fake_neo__nocascade(self):
        self.annotations['seed'] = None
        obj_type = 'AnalogSignal'
        cascade = False
        res = fake_neo(obj_type=obj_type, cascade=cascade)

        self.assertTrue(isinstance(res, AnalogSignal))
        assert_neo_object_is_compliant(res)
        self.assertEqual(res.annotations, self.annotations)


class TestAnalogSignalConstructor(unittest.TestCase):
    def test__create_from_list(self):
        data = range(10)
        rate = 1000 * pq.Hz
        signal = AnalogSignal(data, sampling_rate=rate, units="mV")
        assert_neo_object_is_compliant(signal)
        self.assertEqual(signal.t_start, 0 * pq.ms)
        self.assertEqual(signal.t_stop, len(data) / rate)
        self.assertEqual(signal[9, 0], 9000 * pq.uV)

    def test__create_from_np_array(self):
        data = np.arange(10.0)
        rate = 1 * pq.kHz
        signal = AnalogSignal(data, sampling_rate=rate, units="uV")
        assert_neo_object_is_compliant(signal)
        self.assertEqual(signal.t_start, 0 * pq.ms)
        self.assertEqual(signal.t_stop, data.size / rate)
        self.assertEqual(signal[9, 0], 0.009 * pq.mV)

    def test__create_from_quantities_array(self):
        data = np.arange(10.0) * pq.mV
        rate = 5000 * pq.Hz
        signal = AnalogSignal(data, sampling_rate=rate)
        assert_neo_object_is_compliant(signal)
        self.assertEqual(signal.t_start, 0 * pq.ms)
        self.assertEqual(signal.t_stop, data.size / rate)
        self.assertEqual(signal[9, 0], 0.009 * pq.V)

    def test__create_from_array_no_units_ValueError(self):
        data = np.arange(10.0)
        self.assertRaises(ValueError, AnalogSignal, data, sampling_rate=1 * pq.kHz)

    def test__create_from_quantities_array_inconsistent_units_ValueError(self):
        data = np.arange(10.0) * pq.mV
        self.assertRaises(ValueError, AnalogSignal, data, sampling_rate=1 * pq.kHz, units="nA")

    def test__create_without_sampling_rate_or_period_ValueError(self):
        data = np.arange(10.0) * pq.mV
        self.assertRaises(ValueError, AnalogSignal, data)

    def test__create_with_None_sampling_rate_should_raise_ValueError(self):
        data = np.arange(10.0) * pq.mV
        self.assertRaises(ValueError, AnalogSignal, data, sampling_rate=None)

    def test__create_with_None_t_start_should_raise_ValueError(self):
        data = np.arange(10.0) * pq.mV
        rate = 5000 * pq.Hz
        self.assertRaises(ValueError, AnalogSignal, data, sampling_rate=rate, t_start=None)

    def test__create_inconsistent_sampling_rate_and_period_ValueError(self):
        data = np.arange(10.0) * pq.mV
        self.assertRaises(ValueError, AnalogSignal, data, sampling_rate=1 * pq.kHz,
                          sampling_period=5 * pq.s)

    def test__create_with_copy_true_should_return_copy(self):
        data = np.arange(10.0) * pq.mV
        rate = 5000 * pq.Hz
        signal = AnalogSignal(data, copy=True, sampling_rate=rate)
        data[3] = 99 * pq.mV
        assert_neo_object_is_compliant(signal)
        self.assertNotEqual(signal[3, 0], 99 * pq.mV)

    def test__create_with_copy_false_should_return_view(self):
        data = np.arange(10.0) * pq.mV
        rate = 5000 * pq.Hz
        signal = AnalogSignal(data, copy=False, sampling_rate=rate)
        data[3] = 99 * pq.mV
        assert_neo_object_is_compliant(signal)
        self.assertEqual(signal[3, 0], 99 * pq.mV)

    def test__create2D_with_copy_false_should_return_view(self):
        data = np.arange(10.0) * pq.mV
        data = data.reshape((5, 2))
        rate = 5000 * pq.Hz
        signal = AnalogSignal(data, copy=False, sampling_rate=rate)
        data[3, 0] = 99 * pq.mV
        assert_neo_object_is_compliant(signal)
        self.assertEqual(signal[3, 0], 99 * pq.mV)

    def test__create_with_additional_argument(self):
        signal = AnalogSignal([1, 2, 3], units="mV", sampling_rate=1 * pq.kHz,
                              file_origin='crack.txt', ratname='Nicolas')
        assert_neo_object_is_compliant(signal)
        self.assertEqual(signal.annotations, {'ratname': 'Nicolas'})

        # This one is universally recommended and handled by BaseNeo
        self.assertEqual(signal.file_origin, 'crack.txt')

        # signal must be 1D - should raise Exception if not 1D


class TestAnalogSignalProperties(unittest.TestCase):
    def setUp(self):
        self.t_start = [0.0 * pq.ms, 100 * pq.ms, -200 * pq.ms]
        self.rates = [1 * pq.kHz, 420 * pq.Hz, 999 * pq.Hz]
        self.rates2 = [2 * pq.kHz, 290 * pq.Hz, 1111 * pq.Hz]
        self.data = [np.arange(10.0) * pq.nA, np.arange(-100.0, 100.0, 10.0) * pq.mV,
                     np.random.uniform(size=100) * pq.uV]
        self.signals = [AnalogSignal(D, sampling_rate=r, t_start=t, testattr='test') for r, D, t in
                        zip(self.rates, self.data, self.t_start)]

    def test__compliant(self):
        for signal in self.signals:
            assert_neo_object_is_compliant(signal)

    def test__t_stop_getter(self):
        for i, signal in enumerate(self.signals):
            self.assertEqual(signal.t_stop, self.t_start[i] + self.data[i].size / self.rates[i])

    def test__duration_getter(self):
        for signal in self.signals:
            self.assertAlmostEqual(signal.duration, signal.t_stop - signal.t_start, delta=1e-15)

    def test__sampling_rate_getter(self):
        for signal, rate in zip(self.signals, self.rates):
            self.assertEqual(signal.sampling_rate, rate)

    def test__sampling_period_getter(self):
        for signal, rate in zip(self.signals, self.rates):
            self.assertEqual(signal.sampling_period, 1 / rate)

    def test__sampling_rate_setter(self):
        for signal, rate in zip(self.signals, self.rates2):
            signal.sampling_rate = rate
            assert_neo_object_is_compliant(signal)
            self.assertEqual(signal.sampling_rate, rate)
            self.assertEqual(signal.sampling_period, 1 / rate)

    def test__sampling_period_setter(self):
        for signal, rate in zip(self.signals, self.rates2):
            signal.sampling_period = 1 / rate
            assert_neo_object_is_compliant(signal)
            self.assertEqual(signal.sampling_rate, rate)
            self.assertEqual(signal.sampling_period, 1 / rate)

    def test__sampling_rate_setter_None_ValueError(self):
        self.assertRaises(ValueError, setattr, self.signals[0], 'sampling_rate', None)

    def test__sampling_rate_setter_not_quantity_ValueError(self):
        self.assertRaises(ValueError, setattr, self.signals[0], 'sampling_rate', 5.5)

    def test__sampling_period_setter_None_ValueError(self):
        signal = self.signals[0]
        assert_neo_object_is_compliant(signal)
        self.assertRaises(ValueError, setattr, signal, 'sampling_period', None)

    def test__sampling_period_setter_not_quantity_ValueError(self):
        self.assertRaises(ValueError, setattr, self.signals[0], 'sampling_period', 5.5)

    def test__t_start_setter_None_ValueError(self):
        signal = self.signals[0]
        assert_neo_object_is_compliant(signal)
        self.assertRaises(ValueError, setattr, signal, 't_start', None)

    def test__times_getter(self):
        for i, signal in enumerate(self.signals):
            targ = np.arange(self.data[i].size)
            targ = targ / self.rates[i] + self.t_start[i]
            assert_neo_object_is_compliant(signal)
            assert_arrays_almost_equal(signal.times, targ, 1e-12 * pq.ms)

    def test__duplicate_with_new_data(self):
        signal1 = self.signals[1]
        signal2 = self.signals[2]
        data2 = self.data[2]
<<<<<<< HEAD
        signal1.array_annotate(ann=np.arange(signal1.shape[-1]))
        signal1b = signal1.duplicate_with_new_data(data2)
        assert_arrays_almost_equal(np.asarray(signal1b),
                                   np.asarray(signal2 / 1000.), 1e-12)
=======
        signal1b = signal1.duplicate_with_new_array(data2)
        assert_arrays_almost_equal(np.asarray(signal1b), np.asarray(signal2 / 1000.), 1e-12)
>>>>>>> ce01ce23
        self.assertEqual(signal1b.t_start, signal1.t_start)
        self.assertEqual(signal1b.sampling_rate, signal1.sampling_rate)
        # After duplicating, array annotations should always be empty,
        # because different length of data would cause inconsistencies
        self.assertEqual(signal1b.array_annotations, {})

    # def test__children(self):
    #     signal = self.signals[0]
    #
    #     segment = Segment(name='seg1')
    #     segment.analogsignals = [signal]
    #     segment.create_many_to_one_relationship()
    #
    #     rchan = RecordingChannel(name='rchan1')
    #     rchan.analogsignals = [signal]
    #     rchan.create_many_to_one_relationship()
    #
    #     self.assertEqual(signal._single_parent_objects,
    #                      ('Segment', 'RecordingChannel'))
    #     self.assertEqual(signal._multi_parent_objects, ())
    #
    #     self.assertEqual(signal._single_parent_containers,
    #                      ('segment', 'recordingchannel'))
    #     self.assertEqual(signal._multi_parent_containers, ())
    #
    #     self.assertEqual(signal._parent_objects,
    #                      ('Segment', 'RecordingChannel'))
    #     self.assertEqual(signal._parent_containers,
    #                      ('segment', 'recordingchannel'))
    #
    #     self.assertEqual(len(signal.parents), 2)
    #     self.assertEqual(signal.parents[0].name, 'seg1')
    #     self.assertEqual(signal.parents[1].name, 'rchan1')
    #
    #     assert_neo_object_is_compliant(signal)

    def test__repr(self):
        for i, signal in enumerate(self.signals):
            prepr = repr(signal)
            targ = '<AnalogSignal(%s, [%s, %s], sampling rate: %s)>' \
                   '' % (repr(self.data[i].reshape(-1, 1)), self.t_start[i],
                         self.t_start[i] + len(self.data[i]) / self.rates[i], self.rates[i])
            self.assertEqual(prepr, targ)

    @unittest.skipUnless(HAVE_IPYTHON, "requires IPython")
    def test__pretty(self):
        for i, signal in enumerate(self.signals):
            prepr = pretty(signal)
            targ = (('AnalogSignal with %d channels of length %d; units %s; datatype %s \n'
                     '' % (signal.shape[1], signal.shape[0],
                           signal.units.dimensionality.unicode, signal.dtype))
                    + ('annotations: %s\n' % signal.annotations)
                    + ('sampling rate: {}\n'.format(signal.sampling_rate))
                    + ('time: {} to {}'.format(signal.t_start, signal.t_stop)))
            self.assertEqual(prepr, targ)


class TestAnalogSignalArrayMethods(unittest.TestCase):
    def setUp(self):
        self.data1 = np.arange(10.0)
        self.data1quant = self.data1 * pq.nA
<<<<<<< HEAD
        self.arr_ann = {'anno1': [23], 'anno2': ['A']}
        self.signal1 = AnalogSignal(self.data1quant, sampling_rate=1 * pq.kHz,
                                    name='spam', description='eggs',
                                    file_origin='testfile.txt', array_annotations=self.arr_ann,
                                    arg1='test')
=======
        self.signal1 = AnalogSignal(self.data1quant, sampling_rate=1 * pq.kHz, name='spam',
                                    description='eggs', file_origin='testfile.txt', arg1='test')
>>>>>>> ce01ce23
        self.signal1.segment = Segment()
        self.signal1.channel_index = ChannelIndex(index=[0])

    def test__compliant(self):
        assert_neo_object_is_compliant(self.signal1)

    def test__slice_should_return_AnalogSignalArray(self):
        # slice
        for index in (0, np.int64(0)):
            result = self.signal1[3:8, index]
            self.assertIsInstance(result, AnalogSignal)
            assert_neo_object_is_compliant(result)
            # should slicing really preserve name and description?
            self.assertEqual(result.name, 'spam')
            # perhaps these should be modified to indicate the slice?
            self.assertEqual(result.description, 'eggs')
            self.assertEqual(result.file_origin, 'testfile.txt')
            self.assertEqual(result.annotations, {'arg1': 'test'})
            # Array annotations remain the same, because number of signals was not altered
            self.assertEqual(result.array_annotations, {'anno1': [23], 'anno2': ['A']})

            self.assertEqual(result.size, 5)
            self.assertEqual(result.sampling_period, self.signal1.sampling_period)
            self.assertEqual(result.sampling_rate, self.signal1.sampling_rate)
            self.assertEqual(result.t_start, self.signal1.t_start + 3 * result.sampling_period)
            self.assertEqual(result.t_stop, result.t_start + 5 * result.sampling_period)
            assert_array_equal(result.magnitude, self.data1[3:8].reshape(-1, 1))

            # Test other attributes were copied over (in this case, defaults)
            self.assertEqual(result.file_origin, self.signal1.file_origin)
            self.assertEqual(result.name, self.signal1.name)
            self.assertEqual(result.description, self.signal1.description)
            self.assertEqual(result.annotations, self.signal1.annotations)

    def test__slice_should_let_access_to_parents_objects(self):
        result = self.signal1.time_slice(1 * pq.ms, 3 * pq.ms)
        self.assertEqual(result.segment, self.signal1.segment)
        self.assertEqual(result.channel_index, self.signal1.channel_index)

    def test__slice_should_change_sampling_period(self):
        result1 = self.signal1[:2, 0]
        result2 = self.signal1[::2, 0]
        result3 = self.signal1[1:7:2, 0]

        self.assertIsInstance(result1, AnalogSignal)
        assert_neo_object_is_compliant(result1)
        self.assertEqual(result1.name, 'spam')
        self.assertEqual(result1.description, 'eggs')
        self.assertEqual(result1.file_origin, 'testfile.txt')
        self.assertEqual(result1.annotations, {'arg1': 'test'})
        self.assertEqual(result1.array_annotations, {'anno1': [23], 'anno2': ['A']})

        self.assertIsInstance(result2, AnalogSignal)
        assert_neo_object_is_compliant(result2)
        self.assertEqual(result2.name, 'spam')
        self.assertEqual(result2.description, 'eggs')
        self.assertEqual(result2.file_origin, 'testfile.txt')
        self.assertEqual(result2.annotations, {'arg1': 'test'})
        self.assertEqual(result2.array_annotations, {'anno1': [23], 'anno2': ['A']})

        self.assertIsInstance(result3, AnalogSignal)
        assert_neo_object_is_compliant(result3)
        self.assertEqual(result3.name, 'spam')
        self.assertEqual(result3.description, 'eggs')
        self.assertEqual(result3.file_origin, 'testfile.txt')
        self.assertEqual(result3.annotations, {'arg1': 'test'})
        self.assertEqual(result3.array_annotations, {'anno1': [23], 'anno2': ['A']})

        self.assertEqual(result1.sampling_period, self.signal1.sampling_period)
        self.assertEqual(result2.sampling_period, self.signal1.sampling_period * 2)
        self.assertEqual(result3.sampling_period, self.signal1.sampling_period * 2)

        assert_array_equal(result1.magnitude, self.data1[:2].reshape(-1, 1))
        assert_array_equal(result2.magnitude, self.data1[::2].reshape(-1, 1))
        assert_array_equal(result3.magnitude, self.data1[1:7:2].reshape(-1, 1))

    def test__slice_should_modify_linked_channelindex(self):
        n = 8  # number of channels
        signal = AnalogSignal(np.arange(n * 100.0).reshape(100, n), sampling_rate=1 * pq.kHz,
                              units="mV", name="test")
        self.assertEqual(signal.shape, (100, n))
        signal.channel_index = ChannelIndex(index=np.arange(n, dtype=int),
                                            channel_names=["channel{0}".format(i) for i in
                                                           range(n)])
        signal.channel_index.analogsignals.append(signal)
        odd_channels = signal[:, 1::2]
        self.assertEqual(odd_channels.shape, (100, n // 2))
        assert_array_equal(odd_channels.channel_index.index, np.arange(n // 2, dtype=int))
        assert_array_equal(odd_channels.channel_index.channel_names,
                           ["channel{0}".format(i) for i in range(1, n, 2)])
        assert_array_equal(signal.channel_index.channel_names,
                           ["channel{0}".format(i) for i in range(n)])
        self.assertEqual(odd_channels.channel_index.analogsignals[0].name, signal.name)

    def test__copy_should_let_access_to_parents_objects(self):
        result = self.signal1.copy()
        self.assertIs(result.segment, self.signal1.segment)
        self.assertIs(result.channel_index, self.signal1.channel_index)

    def test__deepcopy_should_let_access_to_parents_objects(self):
        result = copy.deepcopy(self.signal1)
        self.assertIsInstance(result.segment, Segment)
        self.assertIsInstance(result.channel_index, ChannelIndex)
        assert_same_sub_schema(result.segment, self.signal1.segment)
        assert_same_sub_schema(result.channel_index, self.signal1.channel_index)

    def test__getitem_should_return_single_quantity(self):
        result1 = self.signal1[0, 0]
        result2 = self.signal1[9, 0]

        self.assertIsInstance(result1, pq.Quantity)
        self.assertFalse(hasattr(result1, 'name'))
        self.assertFalse(hasattr(result1, 'description'))
        self.assertFalse(hasattr(result1, 'file_origin'))
        self.assertFalse(hasattr(result1, 'annotations'))
        self.assertFalse(hasattr(result1, 'array_annotations'))

        self.assertIsInstance(result2, pq.Quantity)
        self.assertFalse(hasattr(result2, 'name'))
        self.assertFalse(hasattr(result2, 'description'))
        self.assertFalse(hasattr(result2, 'file_origin'))
        self.assertFalse(hasattr(result2, 'annotations'))
        self.assertFalse(hasattr(result2, 'array_annotations'))

        self.assertEqual(result1, 0 * pq.nA)
        self.assertEqual(result2, 9 * pq.nA)

    def test__getitem_out_of_bounds_IndexError(self):
        self.assertRaises(IndexError, self.signal1.__getitem__, (10, 0))

    def test_comparison_operators(self):
        assert_array_equal(self.signal1 >= 5 * pq.nA, np.array(
            [False, False, False, False, False, True, True, True, True, True]).reshape(-1, 1))
        assert_array_equal(self.signal1 >= 5 * pq.pA, np.array(
            [False, True, True, True, True, True, True, True, True, True]).reshape(-1, 1))
        assert_array_equal(self.signal1 == 5 * pq.nA, np.array(
            [False, False, False, False, False, True, False, False, False, False]).reshape(-1, 1))
        assert_array_equal(self.signal1 == self.signal1, np.array(
            [True, True, True, True, True, True, True, True, True, True]).reshape(-1, 1))

    def test__comparison_as_indexing_single_trace(self):
        self.assertEqual(self.signal1[self.signal1 == 5], [5 * pq.mV])

    def test__comparison_as_indexing_double_trace(self):
        signal = AnalogSignal(np.arange(20).reshape((-1, 2))*pq.V, sampling_rate=1*pq.Hz)
        assert_array_equal(signal[signal < 10],
                           np.array([[0, 2, 4, 6, 8], [1, 3, 5, 7, 9]]).T * pq.V)

    def test__indexing_keeps_order_across_channels(self):
        # AnalogSignals with 10 traces each having 5 samples (eg. data[0] = [0,10,20,30,40])
        data = np.array([range(10), range(10, 20), range(20, 30), range(30, 40), range(40, 50)])
        mask = np.full((5, 10), fill_value=False)
        # selecting one entry per trace
        mask[[0, 1, 0, 3, 0, 2, 4, 3, 1, 4], range(10)] = True

        signal = AnalogSignal(np.array(data) * pq.V, sampling_rate=1 * pq.Hz)
        assert_array_equal(signal[mask], np.array([[0, 11, 2, 33, 4, 25, 46, 37, 18, 49]]) * pq.V)

    def test__indexing_keeps_order_across_time(self):
        # AnalogSignals with 10 traces each having 5 samples (eg. data[0] = [0,10,20,30,40])
        data = np.array([range(10), range(10, 20), range(20, 30), range(30, 40), range(40, 50)])
        mask = np.full((5, 10), fill_value=False)
        # selecting two entries per trace
        temporal_ids = [0, 1, 0, 3, 1, 2, 4, 2, 1, 4] + [4, 3, 2, 1, 0, 1, 2, 3, 2, 1]
        mask[temporal_ids, list(range(10)) + list(range(10))] = True

        signal = AnalogSignal(np.array(data) * pq.V, sampling_rate=1 * pq.Hz)
        assert_array_equal(signal[mask], np.array([[0, 11, 2, 13, 4, 15, 26, 27, 18, 19],
                                                   [40, 31, 22, 33, 14, 25, 46, 37, 28,
                                                    49]]) * pq.V)

    def test__comparison_with_inconsistent_units_should_raise_Exception(self):
        self.assertRaises(ValueError, self.signal1.__gt__, 5 * pq.mV)

    def test__simple_statistics(self):
        self.assertEqual(self.signal1.max(), 9 * pq.nA)
        self.assertEqual(self.signal1.min(), 0 * pq.nA)
        self.assertEqual(self.signal1.mean(), 4.5 * pq.nA)

    def test__rescale_same(self):
        result = self.signal1.copy()
        result = result.rescale(pq.nA)

        self.assertIsInstance(result, AnalogSignal)
        assert_neo_object_is_compliant(result)
        self.assertEqual(result.name, 'spam')
        self.assertEqual(result.description, 'eggs')
        self.assertEqual(result.file_origin, 'testfile.txt')
        self.assertEqual(result.annotations, {'arg1': 'test'})
        self.assertEqual(result.array_annotations, {'anno1': [23], 'anno2': ['A']})

        self.assertEqual(result.units, 1 * pq.nA)
        assert_array_equal(result.magnitude, self.data1.reshape(-1, 1))
        assert_same_sub_schema(result, self.signal1)

        self.assertIsInstance(result.channel_index, ChannelIndex)
        self.assertIsInstance(result.segment, Segment)
        self.assertIs(result.channel_index, self.signal1.channel_index)
        self.assertIs(result.segment, self.signal1.segment)

    def test__rescale_new(self):
        result = self.signal1.copy()
        result = result.rescale(pq.pA)

        self.assertIsInstance(result, AnalogSignal)
        assert_neo_object_is_compliant(result)
        self.assertEqual(result.name, 'spam')
        self.assertEqual(result.description, 'eggs')
        self.assertEqual(result.file_origin, 'testfile.txt')
        self.assertEqual(result.annotations, {'arg1': 'test'})
        self.assertEqual(result.array_annotations, {'anno1': [23], 'anno2': ['A']})

        self.assertEqual(result.units, 1 * pq.pA)
        assert_arrays_almost_equal(np.array(result), self.data1.reshape(-1, 1) * 1000., 1e-10)

        self.assertIsInstance(result.channel_index, ChannelIndex)
        self.assertIsInstance(result.segment, Segment)
        self.assertIs(result.channel_index, self.signal1.channel_index)
        self.assertIs(result.segment, self.signal1.segment)

    def test__rescale_new_incompatible_ValueError(self):
        self.assertRaises(ValueError, self.signal1.rescale, pq.mV)

    def test_as_array(self):
        sig_as_arr = self.signal1.as_array()
        self.assertIsInstance(sig_as_arr, np.ndarray)
        assert_array_equal(self.data1, sig_as_arr.flat)

    def test_as_quantity(self):
        sig_as_q = self.signal1.as_quantity()
        self.assertIsInstance(sig_as_q, pq.Quantity)
        assert_array_equal(self.data1, sig_as_q.magnitude.flat)

    def test_splice_1channel_inplace(self):
<<<<<<< HEAD
        signal_for_splicing = AnalogSignal([0.1, 0.1, 0.1],
                                           t_start=3 * pq.ms,
                                           sampling_rate=self.signal1.sampling_rate,
                                           units=pq.uA,
                                           array_annotations={'anno1': [0], 'anno2': ['C']})
=======
        signal_for_splicing = AnalogSignal([0.1, 0.1, 0.1], t_start=3 * pq.ms,
                                           sampling_rate=self.signal1.sampling_rate, units=pq.uA)
>>>>>>> ce01ce23
        result = self.signal1.splice(signal_for_splicing, copy=False)
        assert_array_equal(result.magnitude.flatten(),
                           np.array([0.0, 1.0, 2.0, 100.0, 100.0, 100.0, 6.0, 7.0, 8.0, 9.0]))
        assert_array_equal(self.signal1, result)  # in-place
        self.assertEqual(result.segment, self.signal1.segment)
        self.assertEqual(result.channel_index, self.signal1.channel_index)
        assert_array_equal(result.array_annotations['anno1'], np.array([23]))
        assert_array_equal(result.array_annotations['anno2'], np.array(['A']))

    def test_splice_1channel_with_copy(self):
<<<<<<< HEAD
        signal_for_splicing = AnalogSignal([0.1, 0.1, 0.1],
                                           t_start=3 * pq.ms,
                                           sampling_rate=self.signal1.sampling_rate,
                                           units=pq.uA,
                                           array_annotations={'anno1': [0], 'anno2': ['C']})
=======
        signal_for_splicing = AnalogSignal([0.1, 0.1, 0.1], t_start=3 * pq.ms,
                                           sampling_rate=self.signal1.sampling_rate, units=pq.uA)
>>>>>>> ce01ce23
        result = self.signal1.splice(signal_for_splicing, copy=True)
        assert_array_equal(result.magnitude.flatten(),
                           np.array([0.0, 1.0, 2.0, 100.0, 100.0, 100.0, 6.0, 7.0, 8.0, 9.0]))
        assert_array_equal(self.signal1.magnitude.flatten(),
                           np.array([0.0, 1.0, 2.0, 3.0, 4.0, 5.0, 6.0, 7.0, 8.0, 9.0]))
        self.assertIs(result.segment, None)
        self.assertIs(result.channel_index, None)
        assert_array_equal(result.array_annotations['anno1'], np.array([23]))
        assert_array_equal(result.array_annotations['anno2'], np.array(['A']))

    def test_splice_2channels_inplace(self):
<<<<<<< HEAD
        arr_ann1 = {'index': np.arange(10, 12)}
        arr_ann2 = {'index': np.arange(2), 'test': ['a', 'b']}
        signal = AnalogSignal(np.arange(20.0).reshape((10, 2)),
                              sampling_rate=1 * pq.kHz,
                              units="mV", array_annotations=arr_ann1)
        signal_for_splicing = AnalogSignal(np.array([[0.1, 0.0], [0.2, 0.0], [0.3, 0.0]]),
                                           t_start=3 * pq.ms,
                                           sampling_rate=self.signal1.sampling_rate,
                                           units=pq.V, array_annotations=arr_ann2)
=======
        signal = AnalogSignal(np.arange(20.0).reshape((10, 2)), sampling_rate=1 * pq.kHz,
                              units="mV")
        signal_for_splicing = AnalogSignal(np.array([[0.1, 0.0], [0.2, 0.0], [0.3, 0.0]]),
                                           t_start=3 * pq.ms,
                                           sampling_rate=self.signal1.sampling_rate, units=pq.V)
>>>>>>> ce01ce23
        result = signal.splice(signal_for_splicing, copy=False)
        assert_array_equal(result.magnitude, np.array(
            [[0.0, 1.0], [2.0, 3.0], [4.0, 5.0], [100.0, 0.0], [200.0, 0.0], [300.0, 0.0],
             [12.0, 13.0], [14.0, 15.0], [16.0, 17.0], [18.0, 19.0]]))
        assert_array_equal(signal, result)  # in-place
        # Array annotations are taken from the main signal
        assert_array_equal(result.array_annotations['index'], np.arange(10, 12))
        self.assertNotIn('test', result.array_annotations)

    def test_splice_1channel_invalid_t_start(self):
        signal_for_splicing = AnalogSignal([0.1, 0.1, 0.1], t_start=12 * pq.ms,
                                           # after the end of the signal
                                           sampling_rate=self.signal1.sampling_rate, units=pq.uA)
        self.assertRaises(ValueError, self.signal1.splice, signal_for_splicing, copy=False)

    def test_splice_1channel_invalid_t_stop(self):
        signal_for_splicing = AnalogSignal([0.1, 0.1, 0.1], t_start=8 * pq.ms,
                                           # too close to the end of the signal
                                           sampling_rate=self.signal1.sampling_rate, units=pq.uA)
        self.assertRaises(ValueError, self.signal1.splice, signal_for_splicing, copy=False)

    def test_splice_1channel_invalid_sampling_rate(self):
        signal_for_splicing = AnalogSignal([0.1, 0.1, 0.1], t_start=3 * pq.ms,
                                           sampling_rate=2 * self.signal1.sampling_rate,
                                           units=pq.uA)
        self.assertRaises(ValueError, self.signal1.splice, signal_for_splicing, copy=False)

    def test_splice_1channel_invalid_units(self):
        signal_for_splicing = AnalogSignal([0.1, 0.1, 0.1], t_start=3 * pq.ms,
                                           sampling_rate=self.signal1.sampling_rate, units=pq.uV)
        self.assertRaises(ValueError, self.signal1.splice, signal_for_splicing, copy=False)

    def test_array_annotations_getitem(self):
        data = np.arange(15).reshape(5, 3)*pq.mV
        arr_ann1 = [10, 15, 20]
        arr_ann2 = ['abc', 'def', 'ghi']
        arr_anns = {'index': arr_ann1, 'label': arr_ann2}
        signal = AnalogSignal(data, sampling_rate=30000*pq.Hz, array_annotations=arr_anns)
        # data2 = np.arange(15)*2*pq.mV
        # signal2 = AnalogSignal(data2, sampling_rate=30000*pq.Hz)
        # r = signal.merge(signal2)

        # A time slice of all signals is selected, so all array annotations need to remain
        result1 = signal[0:2]
        assert_arrays_equal(result1.array_annotations['index'], np.array(arr_ann1))
        assert_arrays_equal(result1.array_annotations['label'], np.array(arr_ann2))

        # Only elements from signal with index 2 are selected,
        # so only those array_annotations should be returned
        result2 = signal[1:2, 2]
        assert_arrays_equal(result2.array_annotations['index'], np.array([20]))
        assert_arrays_equal(result2.array_annotations['label'], np.array(['ghi']))
        # Because comparison of list with single element to scalar is possible,
        # we need to make sure that array_annotations remain arrays
        self.assertIsInstance(result2.array_annotations['index'], np.ndarray)
        self.assertIsInstance(result2.array_annotations['label'], np.ndarray)

        # Signals 0 and 1 are selected completely,
        # so their respective array_annotations should be returned
        result3 = signal[:, 0:2]
        assert_arrays_equal(result3.array_annotations['index'], np.array([10, 15]))
        assert_arrays_equal(result3.array_annotations['label'], np.array(['abc', 'def']))


class TestAnalogSignalEquality(unittest.TestCase):
    def test__signals_with_different_data_complement_should_be_not_equal(self):
        signal1 = AnalogSignal(np.arange(10.0), units="mV", sampling_rate=1 * pq.kHz)
        signal2 = AnalogSignal(np.arange(10.0), units="mV", sampling_rate=2 * pq.kHz)
        assert_neo_object_is_compliant(signal1)
        assert_neo_object_is_compliant(signal2)
        self.assertNotEqual(signal1, signal2)


class TestAnalogSignalCombination(unittest.TestCase):
    def setUp(self):
        self.data1 = np.arange(10.0)
        self.data1quant = self.data1 * pq.mV
<<<<<<< HEAD
        self.signal1 = AnalogSignal(self.data1quant,
                                    sampling_rate=1 * pq.kHz,
                                    name='spam', description='eggs',
                                    file_origin='testfile.txt',
                                    arg1='test',
                                    array_annotations={'anno1': [23], 'anno2': ['A']})
=======
        self.signal1 = AnalogSignal(self.data1quant, sampling_rate=1 * pq.kHz, name='spam',
                                    description='eggs', file_origin='testfile.txt', arg1='test')
>>>>>>> ce01ce23

    def test__compliant(self):
        assert_neo_object_is_compliant(self.signal1)
        self.assertEqual(self.signal1.name, 'spam')
        self.assertEqual(self.signal1.description, 'eggs')
        self.assertEqual(self.signal1.file_origin, 'testfile.txt')
        self.assertEqual(self.signal1.annotations, {'arg1': 'test'})

    def test__add_const_quantity_should_preserve_data_complement(self):
        result = self.signal1 + 0.065 * pq.V
        self.assertIsInstance(result, AnalogSignal)
        assert_neo_object_is_compliant(result)
        self.assertEqual(result.name, 'spam')
        self.assertEqual(result.description, 'eggs')
        self.assertEqual(result.file_origin, 'testfile.txt')
        self.assertEqual(result.annotations, {'arg1': 'test'})
        self.assertEqual(result.array_annotations, {'anno1': [23], 'anno2': ['A']})

        assert_array_equal(result.magnitude.flatten(), self.data1 + 65)
        self.assertEqual(self.signal1[9, 0], 9 * pq.mV)
        self.assertEqual(result[9, 0], 74 * pq.mV)
        self.assertEqual(self.signal1.t_start, result.t_start)
        self.assertEqual(self.signal1.sampling_rate, result.sampling_rate)

    def test__add_quantity_should_preserve_data_complement(self):
        data2 = np.arange(10.0, 20.0).reshape(-1, 1)
        data2quant = data2 * pq.mV

        result = self.signal1 + data2quant
        self.assertIsInstance(result, AnalogSignal)
        assert_neo_object_is_compliant(result)
        self.assertEqual(result.name, 'spam')
        self.assertEqual(result.description, 'eggs')
        self.assertEqual(result.file_origin, 'testfile.txt')
        self.assertEqual(result.annotations, {'arg1': 'test'})
        self.assertEqual(result.array_annotations, {'anno1': [23], 'anno2': ['A']})

        targ = AnalogSignal(np.arange(10.0, 30.0, 2.0), units="mV", sampling_rate=1 * pq.kHz,
                            name='spam', description='eggs', file_origin='testfile.txt',
                            arg1='test')
        assert_neo_object_is_compliant(targ)

        assert_array_equal(result, targ)
        assert_same_sub_schema(result, targ)

    def test__add_two_consistent_signals_should_preserve_data_complement(self):
        data2 = np.arange(10.0, 20.0)
        data2quant = data2 * pq.mV
        signal2 = AnalogSignal(data2quant, sampling_rate=1 * pq.kHz,
                               array_annotations={'abc': [1]})
        assert_neo_object_is_compliant(signal2)

        result = self.signal1 + signal2
        self.assertIsInstance(result, AnalogSignal)
        assert_neo_object_is_compliant(result)
        self.assertEqual(result.name, 'spam')
        self.assertEqual(result.description, 'eggs')
        self.assertEqual(result.file_origin, 'testfile.txt')
        self.assertEqual(result.annotations, {'arg1': 'test'})
        self.assertEqual(result.array_annotations, {'anno1': [23], 'anno2': ['A']})

        targ = AnalogSignal(np.arange(10.0, 30.0, 2.0), units="mV", sampling_rate=1 * pq.kHz,
                            name='spam', description='eggs', file_origin='testfile.txt',
                            arg1='test')
        assert_neo_object_is_compliant(targ)

        assert_array_equal(result, targ)
        assert_same_sub_schema(result, targ)

    def test__add_signals_with_inconsistent_data_complement_ValueError(self):
        self.signal1.t_start = 0.0 * pq.ms
        assert_neo_object_is_compliant(self.signal1)

        signal2 = AnalogSignal(np.arange(10.0), units="mV", t_start=100.0 * pq.ms,
                               sampling_rate=0.5 * pq.kHz)
        assert_neo_object_is_compliant(signal2)

        self.assertRaises(ValueError, self.signal1.__add__, signal2)

    def test__subtract_const_should_preserve_data_complement(self):
        result = self.signal1 - 65 * pq.mV
        self.assertIsInstance(result, AnalogSignal)
        assert_neo_object_is_compliant(result)
        self.assertEqual(result.name, 'spam')
        self.assertEqual(result.description, 'eggs')
        self.assertEqual(result.file_origin, 'testfile.txt')
        self.assertEqual(result.annotations, {'arg1': 'test'})
        self.assertEqual(result.array_annotations, {'anno1': [23], 'anno2': ['A']})

        self.assertEqual(self.signal1[9, 0], 9 * pq.mV)
        self.assertEqual(result[9, 0], -56 * pq.mV)
        assert_array_equal(result.magnitude.flatten(), self.data1 - 65)
        self.assertEqual(self.signal1.sampling_rate, result.sampling_rate)

    def test__subtract_from_const_should_return_signal(self):
        result = 10 * pq.mV - self.signal1
        self.assertIsInstance(result, AnalogSignal)
        assert_neo_object_is_compliant(result)
        self.assertEqual(result.name, 'spam')
        self.assertEqual(result.description, 'eggs')
        self.assertEqual(result.file_origin, 'testfile.txt')
        self.assertEqual(result.annotations, {'arg1': 'test'})
        self.assertEqual(result.array_annotations, {'anno1': [23], 'anno2': ['A']})

        self.assertEqual(self.signal1[9, 0], 9 * pq.mV)
        self.assertEqual(result[9, 0], 1 * pq.mV)
        assert_array_equal(result.magnitude.flatten(), 10 - self.data1)
        self.assertEqual(self.signal1.sampling_rate, result.sampling_rate)

    def test__mult_by_const_float_should_preserve_data_complement(self):
        result = self.signal1 * 2
        self.assertIsInstance(result, AnalogSignal)
        assert_neo_object_is_compliant(result)
        self.assertEqual(result.name, 'spam')
        self.assertEqual(result.description, 'eggs')
        self.assertEqual(result.file_origin, 'testfile.txt')
        self.assertEqual(result.annotations, {'arg1': 'test'})
        self.assertEqual(result.array_annotations, {'anno1': [23], 'anno2': ['A']})

        self.assertEqual(self.signal1[9, 0], 9 * pq.mV)
        self.assertEqual(result[9, 0], 18 * pq.mV)
        assert_array_equal(result.magnitude.flatten(), self.data1 * 2)
        self.assertEqual(self.signal1.sampling_rate, result.sampling_rate)

    def test__divide_by_const_should_preserve_data_complement(self):
        result = self.signal1 / 0.5
        self.assertIsInstance(result, AnalogSignal)
        assert_neo_object_is_compliant(result)
        self.assertEqual(result.name, 'spam')
        self.assertEqual(result.description, 'eggs')
        self.assertEqual(result.file_origin, 'testfile.txt')
        self.assertEqual(result.annotations, {'arg1': 'test'})
        self.assertEqual(result.array_annotations, {'anno1': [23], 'anno2': ['A']})

        self.assertEqual(self.signal1[9, 0], 9 * pq.mV)
        self.assertEqual(result[9, 0], 18 * pq.mV)
        assert_array_equal(result.magnitude.flatten(), self.data1 / 0.5)
        self.assertEqual(self.signal1.sampling_rate, result.sampling_rate)


class TestAnalogSignalFunctions(unittest.TestCase):
    def test__pickle(self):
        signal1 = AnalogSignal([1, 2, 3, 4], sampling_period=1 * pq.ms, units=pq.S)
        signal1.annotations['index'] = 2
        signal1.channel_index = ChannelIndex(index=[0])
        signal1.array_annotate(**{'anno1': [23], 'anno2': ['A']})

        fobj = open('./pickle', 'wb')
        pickle.dump(signal1, fobj)
        fobj.close()

        fobj = open('./pickle', 'rb')
        try:
            signal2 = pickle.load(fobj)
        except ValueError:
            signal2 = None

        assert_array_equal(signal1, signal2)
        assert_array_equal(signal2.channel_index.index, np.array([0]))
        fobj.close()
        os.remove('./pickle')


class TestAnalogSignalSampling(unittest.TestCase):
    def test___get_sampling_rate__period_none_rate_none_ValueError(self):
        sampling_rate = None
        sampling_period = None
        self.assertRaises(ValueError, _get_sampling_rate, sampling_rate, sampling_period)

    def test___get_sampling_rate__period_quant_rate_none(self):
        sampling_rate = None
        sampling_period = pq.Quantity(10., units=pq.s)
        targ_rate = 1 / sampling_period
        out_rate = _get_sampling_rate(sampling_rate, sampling_period)
        self.assertEqual(targ_rate, out_rate)

    def test___get_sampling_rate__period_none_rate_quant(self):
        sampling_rate = pq.Quantity(10., units=pq.Hz)
        sampling_period = None
        targ_rate = sampling_rate
        out_rate = _get_sampling_rate(sampling_rate, sampling_period)
        self.assertEqual(targ_rate, out_rate)

    def test___get_sampling_rate__period_rate_equivalent(self):
        sampling_rate = pq.Quantity(10., units=pq.Hz)
        sampling_period = pq.Quantity(0.1, units=pq.s)
        targ_rate = sampling_rate
        out_rate = _get_sampling_rate(sampling_rate, sampling_period)
        self.assertEqual(targ_rate, out_rate)

    def test___get_sampling_rate__period_rate_not_equivalent_ValueError(self):
        sampling_rate = pq.Quantity(10., units=pq.Hz)
        sampling_period = pq.Quantity(10, units=pq.s)
        self.assertRaises(ValueError, _get_sampling_rate, sampling_rate, sampling_period)

    def test___get_sampling_rate__period_none_rate_float_TypeError(self):
        sampling_rate = 10.
        sampling_period = None
        self.assertRaises(TypeError, _get_sampling_rate, sampling_rate, sampling_period)

    def test___get_sampling_rate__period_array_rate_none_TypeError(self):
        sampling_rate = None
        sampling_period = np.array(10.)
        self.assertRaises(TypeError, _get_sampling_rate, sampling_rate, sampling_period)


if __name__ == "__main__":
    unittest.main()<|MERGE_RESOLUTION|>--- conflicted
+++ resolved
@@ -26,23 +26,12 @@
 from neo.core.analogsignal import AnalogSignal, _get_sampling_rate
 from neo.core.channelindex import ChannelIndex
 from neo.core import Segment
-<<<<<<< HEAD
-from neo.test.tools import (assert_arrays_almost_equal,
-                            assert_neo_object_is_compliant,
-                            assert_same_sub_schema,
-                            assert_objects_equivalent,
-                            assert_same_attributes,
-                            assert_same_sub_schema,
-                            assert_arrays_equal)
-from neo.test.generate_datasets import (get_fake_value, get_fake_values,
-                                        fake_neo, TEST_ANNOTATIONS)
-=======
+
 from neo.test.tools import (assert_arrays_almost_equal, assert_neo_object_is_compliant,
                             assert_same_sub_schema, assert_objects_equivalent,
-                            assert_same_attributes, assert_same_sub_schema)
+                            assert_same_attributes, assert_same_sub_schema, assert_arrays_equal)
 from neo.test.generate_datasets import (get_fake_value, get_fake_values, fake_neo,
                                         TEST_ANNOTATIONS)
->>>>>>> ce01ce23
 
 
 class Test__generate_datasets(unittest.TestCase):
@@ -237,15 +226,9 @@
         signal1 = self.signals[1]
         signal2 = self.signals[2]
         data2 = self.data[2]
-<<<<<<< HEAD
         signal1.array_annotate(ann=np.arange(signal1.shape[-1]))
         signal1b = signal1.duplicate_with_new_data(data2)
-        assert_arrays_almost_equal(np.asarray(signal1b),
-                                   np.asarray(signal2 / 1000.), 1e-12)
-=======
-        signal1b = signal1.duplicate_with_new_array(data2)
         assert_arrays_almost_equal(np.asarray(signal1b), np.asarray(signal2 / 1000.), 1e-12)
->>>>>>> ce01ce23
         self.assertEqual(signal1b.t_start, signal1.t_start)
         self.assertEqual(signal1b.sampling_rate, signal1.sampling_rate)
         # After duplicating, array annotations should always be empty,
@@ -307,16 +290,10 @@
     def setUp(self):
         self.data1 = np.arange(10.0)
         self.data1quant = self.data1 * pq.nA
-<<<<<<< HEAD
         self.arr_ann = {'anno1': [23], 'anno2': ['A']}
-        self.signal1 = AnalogSignal(self.data1quant, sampling_rate=1 * pq.kHz,
-                                    name='spam', description='eggs',
-                                    file_origin='testfile.txt', array_annotations=self.arr_ann,
-                                    arg1='test')
-=======
         self.signal1 = AnalogSignal(self.data1quant, sampling_rate=1 * pq.kHz, name='spam',
-                                    description='eggs', file_origin='testfile.txt', arg1='test')
->>>>>>> ce01ce23
+                                    description='eggs', file_origin='testfile.txt', arg1='test',
+                                    array_annotations=self.arr_ann)
         self.signal1.segment = Segment()
         self.signal1.channel_index = ChannelIndex(index=[0])
 
@@ -551,16 +528,9 @@
         assert_array_equal(self.data1, sig_as_q.magnitude.flat)
 
     def test_splice_1channel_inplace(self):
-<<<<<<< HEAD
-        signal_for_splicing = AnalogSignal([0.1, 0.1, 0.1],
-                                           t_start=3 * pq.ms,
-                                           sampling_rate=self.signal1.sampling_rate,
-                                           units=pq.uA,
+        signal_for_splicing = AnalogSignal([0.1, 0.1, 0.1], t_start=3 * pq.ms,
+                                           sampling_rate=self.signal1.sampling_rate, units=pq.uA,
                                            array_annotations={'anno1': [0], 'anno2': ['C']})
-=======
-        signal_for_splicing = AnalogSignal([0.1, 0.1, 0.1], t_start=3 * pq.ms,
-                                           sampling_rate=self.signal1.sampling_rate, units=pq.uA)
->>>>>>> ce01ce23
         result = self.signal1.splice(signal_for_splicing, copy=False)
         assert_array_equal(result.magnitude.flatten(),
                            np.array([0.0, 1.0, 2.0, 100.0, 100.0, 100.0, 6.0, 7.0, 8.0, 9.0]))
@@ -571,16 +541,9 @@
         assert_array_equal(result.array_annotations['anno2'], np.array(['A']))
 
     def test_splice_1channel_with_copy(self):
-<<<<<<< HEAD
-        signal_for_splicing = AnalogSignal([0.1, 0.1, 0.1],
-                                           t_start=3 * pq.ms,
-                                           sampling_rate=self.signal1.sampling_rate,
-                                           units=pq.uA,
+        signal_for_splicing = AnalogSignal([0.1, 0.1, 0.1], t_start=3 * pq.ms,
+                                           sampling_rate=self.signal1.sampling_rate, units=pq.uA,
                                            array_annotations={'anno1': [0], 'anno2': ['C']})
-=======
-        signal_for_splicing = AnalogSignal([0.1, 0.1, 0.1], t_start=3 * pq.ms,
-                                           sampling_rate=self.signal1.sampling_rate, units=pq.uA)
->>>>>>> ce01ce23
         result = self.signal1.splice(signal_for_splicing, copy=True)
         assert_array_equal(result.magnitude.flatten(),
                            np.array([0.0, 1.0, 2.0, 100.0, 100.0, 100.0, 6.0, 7.0, 8.0, 9.0]))
@@ -592,23 +555,13 @@
         assert_array_equal(result.array_annotations['anno2'], np.array(['A']))
 
     def test_splice_2channels_inplace(self):
-<<<<<<< HEAD
         arr_ann1 = {'index': np.arange(10, 12)}
         arr_ann2 = {'index': np.arange(2), 'test': ['a', 'b']}
-        signal = AnalogSignal(np.arange(20.0).reshape((10, 2)),
-                              sampling_rate=1 * pq.kHz,
+        signal = AnalogSignal(np.arange(20.0).reshape((10, 2)), sampling_rate=1 * pq.kHz,
                               units="mV", array_annotations=arr_ann1)
         signal_for_splicing = AnalogSignal(np.array([[0.1, 0.0], [0.2, 0.0], [0.3, 0.0]]),
-                                           t_start=3 * pq.ms,
-                                           sampling_rate=self.signal1.sampling_rate,
-                                           units=pq.V, array_annotations=arr_ann2)
-=======
-        signal = AnalogSignal(np.arange(20.0).reshape((10, 2)), sampling_rate=1 * pq.kHz,
-                              units="mV")
-        signal_for_splicing = AnalogSignal(np.array([[0.1, 0.0], [0.2, 0.0], [0.3, 0.0]]),
-                                           t_start=3 * pq.ms,
+                                           t_start=3 * pq.ms, array_annotations=arr_ann2,
                                            sampling_rate=self.signal1.sampling_rate, units=pq.V)
->>>>>>> ce01ce23
         result = signal.splice(signal_for_splicing, copy=False)
         assert_array_equal(result.magnitude, np.array(
             [[0.0, 1.0], [2.0, 3.0], [4.0, 5.0], [100.0, 0.0], [200.0, 0.0], [300.0, 0.0],
@@ -647,9 +600,6 @@
         arr_ann2 = ['abc', 'def', 'ghi']
         arr_anns = {'index': arr_ann1, 'label': arr_ann2}
         signal = AnalogSignal(data, sampling_rate=30000*pq.Hz, array_annotations=arr_anns)
-        # data2 = np.arange(15)*2*pq.mV
-        # signal2 = AnalogSignal(data2, sampling_rate=30000*pq.Hz)
-        # r = signal.merge(signal2)
 
         # A time slice of all signals is selected, so all array annotations need to remain
         result1 = signal[0:2]
@@ -686,17 +636,9 @@
     def setUp(self):
         self.data1 = np.arange(10.0)
         self.data1quant = self.data1 * pq.mV
-<<<<<<< HEAD
-        self.signal1 = AnalogSignal(self.data1quant,
-                                    sampling_rate=1 * pq.kHz,
-                                    name='spam', description='eggs',
-                                    file_origin='testfile.txt',
-                                    arg1='test',
+        self.signal1 = AnalogSignal(self.data1quant, sampling_rate=1 * pq.kHz, name='spam',
+                                    description='eggs', file_origin='testfile.txt', arg1='test',
                                     array_annotations={'anno1': [23], 'anno2': ['A']})
-=======
-        self.signal1 = AnalogSignal(self.data1quant, sampling_rate=1 * pq.kHz, name='spam',
-                                    description='eggs', file_origin='testfile.txt', arg1='test')
->>>>>>> ce01ce23
 
     def test__compliant(self):
         assert_neo_object_is_compliant(self.signal1)
