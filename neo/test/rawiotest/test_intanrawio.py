import unittest
import numpy as np 

from neo.rawio.intanrawio import IntanRawIO
from neo.test.rawiotest.common_rawio_test import BaseTestRawIO


class TestIntanRawIO(
    BaseTestRawIO,
    unittest.TestCase,
):
    rawioclass = IntanRawIO
    entities_to_download = ["intan"]
    entities_to_test = [
        "intan/intan_rhs_test_1.rhs",  # Format header-attached 
        "intan/intan_rhd_test_1.rhd",  # Format header-attached
        "intan/rhs_fpc_multistim_240514_082243/rhs_fpc_multistim_240514_082243.rhs",  # Format header-attached newer version
        "intan/intan_fpc_test_231117_052630/info.rhd",  # Format one-file-per-channel
        "intan/intan_fps_test_231117_052500/info.rhd",  # Format one file per signal
        "intan/intan_fpc_rhs_test_240329_091637/info.rhs",  # Format one-file-per-channel
        "intan/intan_fps_rhs_test_240329_091536/info.rhs",   # Format one-file-per-signal
        "intan/rhd_fpc_multistim_240514_082044/info.rhd",  # Multiple digital channels one-file-per-channel rhd
    ]


<<<<<<< HEAD
    def test_annotations(self):
        
        intan_reader = IntanRawIO(filename=self.get_local_path("intan/intan_rhd_test_1.rhd"))
        intan_reader.parse_header()
        
        raw_annotations = intan_reader.raw_annotations
        annotations = raw_annotations["blocks"][0]["segments"][0]  # Intan is mono segment
        signal_annotations = annotations["signals"][0]  # As in the other exmaples, annotaions are duplicated
        
        
        # Scalar annotations
        exepcted_annotations =  {'intan_version': '1.5', 'desired_impedance_test_frequency': 1000.0, 'desired_upper_bandwidth': 7500.0, 'note1': '', 'notch_filter_mode': 1, 'notch_filter': False, 'nb_signal_group': 7, 
                            'dsp_enabled': 1, 'actual_impedance_test_frequency': 1000.0, 'desired_lower_bandwidth': 0.1, 'note3': '', 'actual_dsp_cutoff_frequency': 1.165828, 
                            'desired_dsp_cutoff_frequency': 1.0, 'actual_lower_bandwidth': 0.0945291, 'eval_board_mode': 0, 'note2': '', 'num_temp_sensor_channels': 0}
        
        for key in exepcted_annotations:
            if isinstance(exepcted_annotations[key], float):
                self.assertAlmostEqual(signal_annotations[key], exepcted_annotations[key], places=2)
            else:
                self.assertEqual(signal_annotations[key], exepcted_annotations[key])

        # Array annotations
        signal_array_annotations = signal_annotations["__array_annotations__"]
        np.testing.assert_array_equal(signal_array_annotations["native_order"][:10], [0, 1, 2, 3, 4, 5, 6, 7, 8, 9])
        np.testing.assert_array_equal(signal_array_annotations["spike_scope_digital_edge_polarity"][:10], [1, 1, 1, 1, 1, 1, 1, 1, 1, 1])
        np.testing.assert_array_equal(signal_array_annotations["board_stream_num"][:10], [0, 0, 0, 0, 0, 0, 0, 0, 0, 0])
=======

>>>>>>> 3208bc7a
if __name__ == "__main__":
    unittest.main()<|MERGE_RESOLUTION|>--- conflicted
+++ resolved
@@ -23,7 +23,6 @@
     ]
 
 
-<<<<<<< HEAD
     def test_annotations(self):
         
         intan_reader = IntanRawIO(filename=self.get_local_path("intan/intan_rhd_test_1.rhd"))
@@ -50,8 +49,6 @@
         np.testing.assert_array_equal(signal_array_annotations["native_order"][:10], [0, 1, 2, 3, 4, 5, 6, 7, 8, 9])
         np.testing.assert_array_equal(signal_array_annotations["spike_scope_digital_edge_polarity"][:10], [1, 1, 1, 1, 1, 1, 1, 1, 1, 1])
         np.testing.assert_array_equal(signal_array_annotations["board_stream_num"][:10], [0, 0, 0, 0, 0, 0, 0, 0, 0, 0])
-=======
 
->>>>>>> 3208bc7a
 if __name__ == "__main__":
     unittest.main()