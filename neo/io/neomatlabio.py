--- conflicted
+++ resolved
@@ -383,14 +383,10 @@
 
             item = getattr(struct, attrname)
 
-<<<<<<< HEAD
             attributes = cl._necessary_attrs + cl._recommended_attrs \
                                              + (('annotations', dict),)
             dict_attributes = dict([(a[0], a[1:]) for a in attributes])
-=======
-            attributes = cl._necessary_attrs + cl._recommended_attrs
-            dict_attributes = {a[0]: a[1:] for a in attributes}
->>>>>>> c9e5829f
+
             if attrname in dict_attributes:
                 attrtype = dict_attributes[attrname][0]
                 if attrtype == datetime:
