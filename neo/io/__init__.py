--- conflicted
+++ resolved
@@ -32,11 +32,7 @@
 
 .. autoclass:: neo.io.ElphyIO
 
-<<<<<<< HEAD
-.. autoclass:: neo.io.GdfIO
-=======
 .. autoclass:: neo.io.IgorIO
->>>>>>> 731e0e87
 
 .. autoclass:: neo.io.KlustaKwikIO
 
